--- conflicted
+++ resolved
@@ -34,79 +34,6 @@
  */
 public interface PipelineStateManager {
 
-<<<<<<< HEAD
-  @Override
-  public List<Pipeline> getPipelines(
-      ReplicationConfig replicationConfig,
-      PipelineState state, Collection<DatanodeDetails> excludeDns,
-      Collection<PipelineID> excludePipelines) {
-    return pipelineStateMap
-        .getPipelines(replicationConfig, state, excludeDns, excludePipelines);
-  }
-
-  @Override
-  /**
-   * Returns the count of pipelines meeting the given ReplicationConfig and
-   * state.
-   * @param replicationConfig The ReplicationConfig of the pipelines to count
-   * @param state The current state of the pipelines to count
-   * @return The count of pipelines meeting the above criteria
-   */
-  public int getPipelineCount(ReplicationConfig replicationConfig,
-      PipelineState state) {
-    return pipelineStateMap.getPipelineCount(replicationConfig, state);
-  }
-
-  @Override
-  public NavigableSet<ContainerID> getContainers(PipelineID pipelineID)
-      throws IOException {
-    return pipelineStateMap.getContainers(pipelineID);
-  }
-
-  @Override
-  public int getNumberOfContainers(PipelineID pipelineID) throws IOException {
-    return pipelineStateMap.getNumberOfContainers(pipelineID);
-  }
-
-  @Override
-  public Pipeline removePipeline(PipelineID pipelineID) throws IOException {
-    Pipeline pipeline = pipelineStateMap.removePipeline(pipelineID);
-    LOG.info("Pipeline {} removed from db", pipeline);
-    return pipeline;
-  }
-
-  @Override
-  public void removeContainerFromPipeline(PipelineID pipelineID,
-      ContainerID containerID) throws IOException {
-    pipelineStateMap.removeContainerFromPipeline(pipelineID, containerID);
-  }
-
-  @Override
-  public Pipeline finalizePipeline(PipelineID pipelineId)
-      throws IOException {
-    Pipeline pipeline = pipelineStateMap.getPipeline(pipelineId);
-    if (!pipeline.isClosed()) {
-      pipeline = pipelineStateMap
-          .updatePipelineState(pipelineId, PipelineState.CLOSED);
-      LOG.info("Pipeline {} moved to CLOSED state", pipeline);
-    }
-    return pipeline;
-  }
-
-  @Override
-  public Pipeline openPipeline(PipelineID pipelineId) throws IOException {
-    Pipeline pipeline = pipelineStateMap.getPipeline(pipelineId);
-    if (pipeline.isClosed()) {
-      throw new IOException("Closed pipeline can not be opened");
-    }
-    if (pipeline.getPipelineState() == PipelineState.ALLOCATED) {
-      LOG.info("Pipeline {} moved to OPEN state", pipeline);
-      pipeline = pipelineStateMap
-          .updatePipelineState(pipelineId, PipelineState.OPEN);
-    }
-    return pipeline;
-  }
-=======
   /**
    * Adding pipeline would be replicated to Ratis.
    * @param pipelineProto
@@ -114,7 +41,6 @@
    */
   @Replicate
   void addPipeline(HddsProtos.Pipeline pipelineProto) throws IOException;
->>>>>>> ea81ef82
 
   /**
    * Removing pipeline would be replicated to Ratis.
@@ -164,6 +90,11 @@
       Collection<PipelineID> excludePipelines
   );
 
+  int getPipelineCount(
+      ReplicationConfig replicationConfig,
+      Pipeline.PipelineState state
+  );
+
   NavigableSet<ContainerID> getContainers(PipelineID pipelineID)
       throws IOException;
 
