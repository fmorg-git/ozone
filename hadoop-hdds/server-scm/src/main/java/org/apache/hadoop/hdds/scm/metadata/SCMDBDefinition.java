/*
 * Licensed to the Apache Software Foundation (ASF) under one
 * or more contributor license agreements.  See the NOTICE file
 * distributed with this work for additional information
 * regarding copyright ownership.  The ASF licenses this file
 * to you under the Apache License, Version 2.0 (the
 * "License"); you may not use this file except in compliance
 *  with the License.  You may obtain a copy of the License at
 *
 *      http://www.apache.org/licenses/LICENSE-2.0
 *
 * Unless required by applicable law or agreed to in writing, software
 * distributed under the License is distributed on an "AS IS" BASIS,
 * WITHOUT WARRANTIES OR CONDITIONS OF ANY KIND, either express or implied.
 * See the License for the specific language governing permissions and
 * limitations under the License.
 */
package org.apache.hadoop.hdds.scm.metadata;

import java.math.BigInteger;
import java.security.cert.X509Certificate;

import org.apache.hadoop.hdds.protocol.proto.StorageContainerDatanodeProtocolProtos.DeletedBlocksTransaction;
import org.apache.hadoop.hdds.scm.ScmConfigKeys;
import org.apache.hadoop.hdds.scm.container.ContainerID;
import org.apache.hadoop.hdds.scm.container.ContainerInfo;
<<<<<<< HEAD
import org.apache.hadoop.hdds.utils.TransactionInfo;
=======
import org.apache.hadoop.hdds.security.x509.crl.CRLInfo;
>>>>>>> 2fc1022b
import org.apache.hadoop.hdds.scm.pipeline.Pipeline;
import org.apache.hadoop.hdds.scm.pipeline.PipelineID;
import org.apache.hadoop.hdds.utils.TransactionInfoCodec;
import org.apache.hadoop.hdds.utils.db.DBColumnFamilyDefinition;
import org.apache.hadoop.hdds.utils.db.DBDefinition;
import org.apache.hadoop.hdds.utils.db.LongCodec;
import org.apache.hadoop.hdds.utils.db.StringCodec;

/**
 * Class defines the structure and types of the scm.db.
 */
public class SCMDBDefinition implements DBDefinition {

  public static final DBColumnFamilyDefinition<Long, DeletedBlocksTransaction>
      DELETED_BLOCKS =
      new DBColumnFamilyDefinition<>(
          "deletedBlocks",
          Long.class,
          new LongCodec(),
          DeletedBlocksTransaction.class,
          new DeletedBlocksTransactionCodec());

  public static final DBColumnFamilyDefinition<BigInteger, X509Certificate>
      VALID_CERTS =
      new DBColumnFamilyDefinition<>(
          "validCerts",
          BigInteger.class,
          new BigIntegerCodec(),
          X509Certificate.class,
          new X509CertificateCodec());

  public static final DBColumnFamilyDefinition<BigInteger, X509Certificate>
      VALID_SCM_CERTS =
      new DBColumnFamilyDefinition<>(
          "validSCMCerts",
          BigInteger.class,
          new BigIntegerCodec(),
          X509Certificate.class,
          new X509CertificateCodec());

  public static final DBColumnFamilyDefinition<BigInteger, X509Certificate>
      REVOKED_CERTS =
      new DBColumnFamilyDefinition<>(
          "revokedCerts",
          BigInteger.class,
          new BigIntegerCodec(),
          X509Certificate.class,
          new X509CertificateCodec());

  public static final DBColumnFamilyDefinition<PipelineID, Pipeline>
      PIPELINES =
      new DBColumnFamilyDefinition<>(
          "pipelines",
          PipelineID.class,
          new PipelineIDCodec(),
          Pipeline.class,
          new PipelineCodec());

  public static final DBColumnFamilyDefinition<ContainerID, ContainerInfo>
      CONTAINERS =
      new DBColumnFamilyDefinition<>(
          "containers",
          ContainerID.class,
          new ContainerIDCodec(),
          ContainerInfo.class,
          new ContainerInfoCodec());

<<<<<<< HEAD
  public static final DBColumnFamilyDefinition<String, TransactionInfo>
      TRANSACTIONINFO =
      new DBColumnFamilyDefinition<>(
          "scmTransactionInfos",
          String.class,
          new StringCodec(),
          TransactionInfo.class,
          new TransactionInfoCodec());

=======
>>>>>>> 2fc1022b
  public static final DBColumnFamilyDefinition<Long, CRLInfo> CRLS =
      new DBColumnFamilyDefinition<>(
          "crls",
          Long.class,
          new LongCodec(),
          CRLInfo.class,
          new CRLInfoCodec());

  public static final DBColumnFamilyDefinition<String, Long>
      CRL_SEQUENCE_ID =
      new DBColumnFamilyDefinition<>(
          "crlSequenceId",
          String.class,
          new StringCodec(),
          Long.class,
          new LongCodec());

<<<<<<< HEAD
  public static final DBColumnFamilyDefinition<String, Long>
      SEQUENCE_ID =
      new DBColumnFamilyDefinition<>(
          "sequenceId",
          String.class,
          new StringCodec(),
          Long.class,
          new LongCodec());

=======
>>>>>>> 2fc1022b
  @Override
  public String getName() {
    return "scm.db";
  }

  @Override
  public String getLocationConfigKey() {
    return ScmConfigKeys.OZONE_SCM_DB_DIRS;
  }

  @Override
  public DBColumnFamilyDefinition[] getColumnFamilies() {
    return new DBColumnFamilyDefinition[] {DELETED_BLOCKS, VALID_CERTS,
<<<<<<< HEAD
        VALID_SCM_CERTS, REVOKED_CERTS, PIPELINES, CONTAINERS, TRANSACTIONINFO,
        CRLS, CRL_SEQUENCE_ID, SEQUENCE_ID};
=======
        REVOKED_CERTS, PIPELINES, CONTAINERS, CRLS, CRL_SEQUENCE_ID};
>>>>>>> 2fc1022b
  }
}<|MERGE_RESOLUTION|>--- conflicted
+++ resolved
@@ -24,11 +24,8 @@
 import org.apache.hadoop.hdds.scm.ScmConfigKeys;
 import org.apache.hadoop.hdds.scm.container.ContainerID;
 import org.apache.hadoop.hdds.scm.container.ContainerInfo;
-<<<<<<< HEAD
 import org.apache.hadoop.hdds.utils.TransactionInfo;
-=======
 import org.apache.hadoop.hdds.security.x509.crl.CRLInfo;
->>>>>>> 2fc1022b
 import org.apache.hadoop.hdds.scm.pipeline.Pipeline;
 import org.apache.hadoop.hdds.scm.pipeline.PipelineID;
 import org.apache.hadoop.hdds.utils.TransactionInfoCodec;
@@ -96,7 +93,6 @@
           ContainerInfo.class,
           new ContainerInfoCodec());
 
-<<<<<<< HEAD
   public static final DBColumnFamilyDefinition<String, TransactionInfo>
       TRANSACTIONINFO =
       new DBColumnFamilyDefinition<>(
@@ -106,8 +102,6 @@
           TransactionInfo.class,
           new TransactionInfoCodec());
 
-=======
->>>>>>> 2fc1022b
   public static final DBColumnFamilyDefinition<Long, CRLInfo> CRLS =
       new DBColumnFamilyDefinition<>(
           "crls",
@@ -125,7 +119,6 @@
           Long.class,
           new LongCodec());
 
-<<<<<<< HEAD
   public static final DBColumnFamilyDefinition<String, Long>
       SEQUENCE_ID =
       new DBColumnFamilyDefinition<>(
@@ -135,8 +128,6 @@
           Long.class,
           new LongCodec());
 
-=======
->>>>>>> 2fc1022b
   @Override
   public String getName() {
     return "scm.db";
@@ -150,11 +141,7 @@
   @Override
   public DBColumnFamilyDefinition[] getColumnFamilies() {
     return new DBColumnFamilyDefinition[] {DELETED_BLOCKS, VALID_CERTS,
-<<<<<<< HEAD
         VALID_SCM_CERTS, REVOKED_CERTS, PIPELINES, CONTAINERS, TRANSACTIONINFO,
         CRLS, CRL_SEQUENCE_ID, SEQUENCE_ID};
-=======
-        REVOKED_CERTS, PIPELINES, CONTAINERS, CRLS, CRL_SEQUENCE_ID};
->>>>>>> 2fc1022b
   }
 }