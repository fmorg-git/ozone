/**
 * Licensed to the Apache Software Foundation (ASF) under one or more
 * contributor license agreements.  See the NOTICE file distributed with this
 * work for additional information regarding copyright ownership.  The ASF
 * licenses this file to you under the Apache License, Version 2.0 (the
 * "License"); you may not use this file except in compliance with the License.
 * You may obtain a copy of the License at
 * <p>
 * http://www.apache.org/licenses/LICENSE-2.0
 * <p>
 * Unless required by applicable law or agreed to in writing, software
 * distributed under the License is distributed on an "AS IS" BASIS,WITHOUT
 * WARRANTIES OR CONDITIONS OF ANY KIND, either express or implied. See the
 * License for the specific language governing permissions and limitations under
 * the License.
 */

package org.apache.hadoop.ozone.om;

import javax.management.ObjectName;
import java.io.BufferedWriter;
import java.io.File;
import java.io.FileOutputStream;
import java.io.IOException;
import java.io.OutputStreamWriter;
import java.net.InetAddress;
import java.net.InetSocketAddress;
import java.nio.charset.StandardCharsets;
import java.nio.file.Files;
import java.nio.file.Path;
import java.nio.file.StandardCopyOption;
import java.security.KeyPair;
import java.security.PrivateKey;
import java.security.PrivilegedExceptionAction;
import java.security.PublicKey;
import java.security.cert.CertificateException;
import java.util.ArrayList;
import java.util.Arrays;
import java.util.Collection;
import java.util.HashMap;
import java.util.HashSet;
import java.util.LinkedHashMap;
import java.util.List;
import java.util.Map;
import java.util.Objects;
import java.util.Set;
import java.util.Timer;
import java.util.TimerTask;
import java.util.concurrent.ConcurrentHashMap;
import java.util.concurrent.TimeUnit;

import com.google.common.base.Optional;
import org.apache.hadoop.conf.Configuration;
import org.apache.hadoop.conf.StorageUnit;
import org.apache.hadoop.crypto.key.KeyProvider;
import org.apache.hadoop.crypto.key.KeyProviderCryptoExtension;
import org.apache.hadoop.fs.CommonConfigurationKeys;
import org.apache.hadoop.fs.CommonConfigurationKeysPublic;
import org.apache.hadoop.fs.FileSystem;
import org.apache.hadoop.hdds.HddsConfigKeys;
import org.apache.hadoop.hdds.HddsUtils;
import org.apache.hadoop.hdds.annotation.InterfaceAudience;
import org.apache.hadoop.hdds.conf.OzoneConfiguration;
import org.apache.hadoop.hdds.protocol.proto.HddsProtos;
import org.apache.hadoop.hdds.protocol.proto.SCMSecurityProtocolProtos.SCMGetCertResponseProto;
import org.apache.hadoop.hdds.protocolPB.SCMSecurityProtocolClientSideTranslatorPB;
import org.apache.hadoop.hdds.scm.ScmInfo;
import org.apache.hadoop.hdds.scm.client.HddsClientUtils;
import org.apache.hadoop.hdds.scm.container.common.helpers.ExcludeList;
import org.apache.hadoop.hdds.scm.protocol.ScmBlockLocationProtocol;
import org.apache.hadoop.hdds.scm.protocol.StorageContainerLocationProtocol;
import org.apache.hadoop.hdds.scm.protocolPB.ScmBlockLocationProtocolClientSideTranslatorPB;
import org.apache.hadoop.hdds.scm.protocolPB.ScmBlockLocationProtocolPB;
import org.apache.hadoop.hdds.scm.protocolPB.StorageContainerLocationProtocolClientSideTranslatorPB;
import org.apache.hadoop.hdds.scm.protocolPB.StorageContainerLocationProtocolPB;
import org.apache.hadoop.hdds.security.x509.SecurityConfig;
import org.apache.hadoop.hdds.security.x509.certificate.client.CertificateClient;
import org.apache.hadoop.hdds.security.x509.certificate.client.OMCertificateClient;
import org.apache.hadoop.hdds.security.x509.certificate.utils.CertificateCodec;
import org.apache.hadoop.hdds.security.x509.certificates.utils.CertificateSignRequest;
import org.apache.hadoop.hdds.server.ServiceRuntimeInfoImpl;
import org.apache.hadoop.hdds.server.http.RatisDropwizardExports;
import org.apache.hadoop.hdds.tracing.TracingUtil;
import org.apache.hadoop.hdds.utils.HddsServerUtil;
import org.apache.hadoop.hdds.utils.ProtocolMessageMetrics;
import org.apache.hadoop.hdds.utils.RetriableTask;
import org.apache.hadoop.hdds.utils.db.BatchOperation;
import org.apache.hadoop.hdds.utils.db.DBCheckpoint;
import org.apache.hadoop.hdds.utils.db.DBUpdatesWrapper;
import org.apache.hadoop.hdds.utils.db.SequenceNumberNotFoundException;
import org.apache.hadoop.hdds.utils.db.cache.CacheKey;
import org.apache.hadoop.hdds.utils.db.cache.CacheValue;
import org.apache.hadoop.io.Text;
import org.apache.hadoop.io.retry.RetryPolicy;
import org.apache.hadoop.ipc.Client;
import org.apache.hadoop.ipc.ProtobufRpcEngine;
import org.apache.hadoop.ipc.RPC;
import org.apache.hadoop.ipc.Server;
import org.apache.hadoop.metrics2.util.MBeans;
import org.apache.hadoop.net.NetUtils;
import org.apache.hadoop.ozone.OmUtils;
import org.apache.hadoop.ozone.OzoneAcl;
import org.apache.hadoop.ozone.OzoneConfigKeys;
import org.apache.hadoop.ozone.OzoneConsts;
import org.apache.hadoop.ozone.OzoneSecurityUtil;
import org.apache.hadoop.ozone.audit.AuditAction;
import org.apache.hadoop.ozone.audit.AuditEventStatus;
import org.apache.hadoop.ozone.audit.AuditLogger;
import org.apache.hadoop.ozone.audit.AuditLoggerType;
import org.apache.hadoop.ozone.audit.AuditMessage;
import org.apache.hadoop.ozone.audit.Auditor;
import org.apache.hadoop.ozone.audit.OMAction;
import org.apache.hadoop.ozone.common.Storage.StorageState;
import org.apache.hadoop.ozone.om.exceptions.OMException;
import org.apache.hadoop.ozone.om.exceptions.OMException.ResultCodes;
import org.apache.hadoop.ozone.om.ha.OMHANodeDetails;
import org.apache.hadoop.ozone.om.ha.OMNodeDetails;
import org.apache.hadoop.ozone.om.helpers.DBUpdates;
import org.apache.hadoop.ozone.om.helpers.OmBucketArgs;
import org.apache.hadoop.ozone.om.helpers.OmBucketInfo;
import org.apache.hadoop.ozone.om.helpers.OmDeleteKeys;
import org.apache.hadoop.ozone.om.helpers.OmKeyArgs;
import org.apache.hadoop.ozone.om.helpers.OmKeyInfo;
import org.apache.hadoop.ozone.om.helpers.OmKeyLocationInfo;
import org.apache.hadoop.ozone.om.helpers.OmMultipartCommitUploadPartInfo;
import org.apache.hadoop.ozone.om.helpers.OmMultipartInfo;
import org.apache.hadoop.ozone.om.helpers.OmMultipartUploadCompleteInfo;
import org.apache.hadoop.ozone.om.helpers.OmMultipartUploadCompleteList;
import org.apache.hadoop.ozone.om.helpers.OmMultipartUploadList;
import org.apache.hadoop.ozone.om.helpers.OmMultipartUploadListParts;
import org.apache.hadoop.ozone.om.helpers.OmRenameKeys;
import org.apache.hadoop.ozone.om.helpers.OmVolumeArgs;
import org.apache.hadoop.ozone.om.helpers.OpenKeySession;
import org.apache.hadoop.ozone.om.helpers.OzoneFileStatus;
import org.apache.hadoop.ozone.om.helpers.RepeatedOmKeyInfo;
import org.apache.hadoop.ozone.om.helpers.S3SecretValue;
import org.apache.hadoop.ozone.om.helpers.ServiceInfo;
import org.apache.hadoop.ozone.om.helpers.ServiceInfoEx;
import org.apache.hadoop.ozone.om.protocol.OzoneManagerProtocol;
import org.apache.hadoop.ozone.om.protocolPB.OzoneManagerProtocolPB;
import org.apache.hadoop.ozone.om.ratis.OMRatisSnapshotInfo;
import org.apache.hadoop.ozone.om.ratis.OMTransactionInfo;
import org.apache.hadoop.ozone.om.ratis.OzoneManagerRatisServer;
import org.apache.hadoop.ozone.om.ratis.utils.OzoneManagerRatisUtils;
import org.apache.hadoop.ozone.om.request.OMClientRequest;
import org.apache.hadoop.ozone.om.snapshot.OzoneManagerSnapshotProvider;
import org.apache.hadoop.ozone.om.upgrade.OMLayoutVersionManager;
import org.apache.hadoop.ozone.om.upgrade.OMUpgradeFinalizer;
import org.apache.hadoop.ozone.protocol.proto.OzoneManagerProtocolProtos;
import org.apache.hadoop.ozone.protocol.proto.OzoneManagerProtocolProtos.DBUpdatesRequest;
import org.apache.hadoop.ozone.protocol.proto.OzoneManagerProtocolProtos.KeyArgs;
import org.apache.hadoop.ozone.protocol.proto.OzoneManagerProtocolProtos.OMRoleInfo;
import org.apache.hadoop.ozone.protocol.proto.OzoneManagerProtocolProtos.OzoneAclInfo;
import org.apache.hadoop.ozone.protocol.proto.OzoneManagerProtocolProtos.ServicePort;
import org.apache.hadoop.ozone.storage.proto.OzoneManagerStorageProtos.PersistedUserVolumeInfo;
import org.apache.hadoop.ozone.protocolPB.OzoneManagerProtocolServerSideTranslatorPB;
import org.apache.hadoop.ozone.security.OzoneBlockTokenSecretManager;
import org.apache.hadoop.ozone.security.OzoneDelegationTokenSecretManager;
import org.apache.hadoop.ozone.security.OzoneSecurityException;
import org.apache.hadoop.ozone.security.OzoneTokenIdentifier;
import org.apache.hadoop.ozone.security.acl.IAccessAuthorizer;
import org.apache.hadoop.ozone.security.acl.IAccessAuthorizer.ACLIdentityType;
import org.apache.hadoop.ozone.security.acl.IAccessAuthorizer.ACLType;
import org.apache.hadoop.ozone.security.acl.OzoneAccessAuthorizer;
import org.apache.hadoop.ozone.security.acl.OzoneNativeAuthorizer;
import org.apache.hadoop.ozone.security.acl.OzoneObj;
import org.apache.hadoop.ozone.security.acl.OzoneObj.ResourceType;
import org.apache.hadoop.ozone.security.acl.OzoneObj.StoreType;
import org.apache.hadoop.ozone.security.acl.OzoneObjInfo;
import org.apache.hadoop.ozone.security.acl.RequestContext;
import org.apache.hadoop.ozone.upgrade.UpgradeFinalizer;
import org.apache.hadoop.ozone.upgrade.UpgradeFinalizer.StatusAndMessages;
import org.apache.hadoop.ozone.util.ExitManager;
import org.apache.hadoop.ozone.util.OzoneVersionInfo;
import org.apache.hadoop.security.SecurityUtil;
import org.apache.hadoop.security.UserGroupInformation;
import org.apache.hadoop.security.UserGroupInformation.AuthenticationMethod;
import org.apache.hadoop.security.authentication.client.AuthenticationException;
import org.apache.hadoop.security.token.SecretManager.InvalidToken;
import org.apache.hadoop.security.token.Token;
import org.apache.hadoop.util.JvmPauseMonitor;
import org.apache.hadoop.util.KMSUtil;
import org.apache.hadoop.util.ReflectionUtils;
import org.apache.hadoop.util.ShutdownHookManager;
import org.apache.hadoop.util.Time;

import com.fasterxml.jackson.databind.ObjectMapper;
import com.fasterxml.jackson.databind.ObjectReader;
import com.fasterxml.jackson.databind.ObjectWriter;
import com.google.common.annotations.VisibleForTesting;
import com.google.common.base.Preconditions;
import com.google.protobuf.BlockingService;
import com.google.protobuf.ProtocolMessageEnum;
import org.apache.commons.lang3.StringUtils;
import org.apache.commons.lang3.tuple.Pair;

import static org.apache.hadoop.fs.CommonConfigurationKeysPublic.FS_TRASH_INTERVAL_DEFAULT;
import static org.apache.hadoop.fs.CommonConfigurationKeysPublic.FS_TRASH_INTERVAL_KEY;
import static org.apache.hadoop.hdds.HddsConfigKeys.HDDS_BLOCK_TOKEN_ENABLED;
import static org.apache.hadoop.hdds.HddsConfigKeys.HDDS_BLOCK_TOKEN_ENABLED_DEFAULT;
import static org.apache.hadoop.hdds.HddsUtils.getScmAddressForBlockClients;
import static org.apache.hadoop.hdds.HddsUtils.getScmAddressForClients;
import static org.apache.hadoop.hdds.security.x509.certificates.utils.CertificateSignRequest.getEncodedString;
import static org.apache.hadoop.hdds.server.ServerUtils.getRemoteUserName;
import static org.apache.hadoop.hdds.server.ServerUtils.updateRPCListenAddress;
import static org.apache.hadoop.io.retry.RetryPolicies.retryUpToMaximumCountWithFixedSleep;
import static org.apache.hadoop.ozone.OmUtils.MAX_TRXN_ID;
import static org.apache.hadoop.ozone.OzoneAcl.AclScope.ACCESS;
import static org.apache.hadoop.ozone.OzoneConfigKeys.DFS_CONTAINER_RATIS_ENABLED_DEFAULT;
import static org.apache.hadoop.ozone.OzoneConfigKeys.DFS_CONTAINER_RATIS_ENABLED_KEY;
import static org.apache.hadoop.ozone.OzoneConfigKeys.OZONE_ACL_AUTHORIZER_CLASS;
import static org.apache.hadoop.ozone.OzoneConfigKeys.OZONE_ACL_ENABLED;
import static org.apache.hadoop.ozone.OzoneConfigKeys.OZONE_ACL_ENABLED_DEFAULT;
import static org.apache.hadoop.ozone.OzoneConfigKeys.OZONE_ADMINISTRATORS;
import static org.apache.hadoop.ozone.OzoneConfigKeys.OZONE_KEY_PREALLOCATION_BLOCKS_MAX;
import static org.apache.hadoop.ozone.OzoneConfigKeys.OZONE_KEY_PREALLOCATION_BLOCKS_MAX_DEFAULT;
import static org.apache.hadoop.ozone.OzoneConfigKeys.OZONE_SCM_BLOCK_SIZE;
import static org.apache.hadoop.ozone.OzoneConfigKeys.OZONE_SCM_BLOCK_SIZE_DEFAULT;
import static org.apache.hadoop.ozone.OzoneConsts.DB_TRANSIENT_MARKER;
import static org.apache.hadoop.ozone.OzoneConsts.DEFAULT_OM_UPDATE_ID;
import static org.apache.hadoop.ozone.OzoneConsts.OM_METRICS_FILE;
import static org.apache.hadoop.ozone.OzoneConsts.OM_METRICS_TEMP_FILE;
import static org.apache.hadoop.ozone.OzoneConsts.PREPARE_MARKER_KEY;
import static org.apache.hadoop.ozone.OzoneConsts.OM_RATIS_SNAPSHOT_DIR;
import static org.apache.hadoop.ozone.OzoneConsts.RPC_PORT;
import static org.apache.hadoop.ozone.OzoneConsts.TRANSACTION_INFO_KEY;
import static org.apache.hadoop.ozone.om.OMConfigKeys.OZONE_OM_ADDRESS_KEY;
import static org.apache.hadoop.ozone.om.OMConfigKeys.OZONE_OM_ENABLE_FILESYSTEM_PATHS;
import static org.apache.hadoop.ozone.om.OMConfigKeys.OZONE_OM_ENABLE_FILESYSTEM_PATHS_DEFAULT;
import static org.apache.hadoop.ozone.om.OMConfigKeys.OZONE_OM_HANDLER_COUNT_DEFAULT;
import static org.apache.hadoop.ozone.om.OMConfigKeys.OZONE_OM_HANDLER_COUNT_KEY;
import static org.apache.hadoop.ozone.om.OMConfigKeys.OZONE_OM_KERBEROS_KEYTAB_FILE_KEY;
import static org.apache.hadoop.ozone.om.OMConfigKeys.OZONE_OM_KERBEROS_PRINCIPAL_KEY;
import static org.apache.hadoop.ozone.om.OMConfigKeys.OZONE_OM_METRICS_SAVE_INTERVAL;
import static org.apache.hadoop.ozone.om.OMConfigKeys.OZONE_OM_METRICS_SAVE_INTERVAL_DEFAULT;
import static org.apache.hadoop.ozone.om.OMConfigKeys.OZONE_OM_USER_MAX_VOLUME;
import static org.apache.hadoop.ozone.om.OMConfigKeys.OZONE_OM_USER_MAX_VOLUME_DEFAULT;
import static org.apache.hadoop.ozone.om.OMConfigKeys.OZONE_OM_VOLUME_LISTALL_ALLOWED;
import static org.apache.hadoop.ozone.om.OMConfigKeys.OZONE_OM_VOLUME_LISTALL_ALLOWED_DEFAULT;
import static org.apache.hadoop.ozone.om.exceptions.OMException.ResultCodes.DETECTED_LOOP_IN_BUCKET_LINKS;
import static org.apache.hadoop.ozone.om.exceptions.OMException.ResultCodes.INVALID_AUTH_METHOD;
import static org.apache.hadoop.ozone.om.exceptions.OMException.ResultCodes.INVALID_REQUEST;
import static org.apache.hadoop.ozone.om.exceptions.OMException.ResultCodes.KEY_NOT_FOUND;
import static org.apache.hadoop.ozone.om.exceptions.OMException.ResultCodes.TOKEN_ERROR_OTHER;
import static org.apache.hadoop.ozone.om.lock.OzoneManagerLock.Resource.VOLUME_LOCK;
import static org.apache.hadoop.ozone.om.ratis.OzoneManagerRatisServer.RaftServerStatus.LEADER_AND_READY;
import static org.apache.hadoop.ozone.protocol.proto.OzoneManagerProtocolProtos.OzoneManagerService.newReflectiveBlockingService;
import static org.apache.hadoop.ozone.protocol.proto.OzoneManagerProtocolProtos.PrepareStatusResponse.PrepareStatus;

import org.apache.ratis.proto.RaftProtos.RaftPeerRole;
import org.apache.ratis.server.protocol.TermIndex;
import org.apache.ratis.util.ExitUtils;
import org.apache.ratis.util.FileUtils;
import org.apache.ratis.util.LifeCycle;
import org.bouncycastle.pkcs.PKCS10CertificationRequest;
import org.slf4j.Logger;
import org.slf4j.LoggerFactory;

/**
 * Ozone Manager is the metadata manager of ozone.
 */
@InterfaceAudience.LimitedPrivate({"HDFS", "CBLOCK", "OZONE", "HBASE"})
public final class OzoneManager extends ServiceRuntimeInfoImpl
    implements OzoneManagerProtocol, OMMXBean, Auditor {
  public static final Logger LOG =
      LoggerFactory.getLogger(OzoneManager.class);

  private static final AuditLogger AUDIT = new AuditLogger(
      AuditLoggerType.OMLOGGER);

  private static final String OM_DAEMON = "om";

  private static boolean securityEnabled = false;
  private OzoneDelegationTokenSecretManager delegationTokenMgr;
  private OzoneBlockTokenSecretManager blockTokenMgr;
  private CertificateClient certClient;
  private String caCertPem = null;
  private static boolean testSecureOmFlag = false;
  private final Text omRpcAddressTxt;
  private final OzoneConfiguration configuration;
  private RPC.Server omRpcServer;
  private InetSocketAddress omRpcAddress;
  private String omId;

  private OMMetadataManager metadataManager;
  private VolumeManager volumeManager;
  private BucketManager bucketManager;
  private KeyManager keyManager;
  private PrefixManagerImpl prefixManager;
  private UpgradeFinalizer upgradeFinalizer;

  private final OMMetrics metrics;
  private final ProtocolMessageMetrics<ProtocolMessageEnum>
      omClientProtocolMetrics;
  private OzoneManagerHttpServer httpServer;
  private final OMStorage omStorage;
  private final ScmBlockLocationProtocol scmBlockClient;
  private final StorageContainerLocationProtocol scmContainerClient;
  private ObjectName omInfoBeanName;
  private Timer metricsTimer;
  private ScheduleOMMetricsWriteTask scheduleOMMetricsWriteTask;
  private static final ObjectWriter WRITER =
      new ObjectMapper().writerWithDefaultPrettyPrinter();
  private static final ObjectReader READER =
      new ObjectMapper().readerFor(OmMetricsInfo.class);
  private static final int SHUTDOWN_HOOK_PRIORITY = 30;
  private final Runnable shutdownHook;
  private final File omMetaDir;
  private final boolean isAclEnabled;
  private IAccessAuthorizer accessAuthorizer;
  private JvmPauseMonitor jvmPauseMonitor;
  private final SecurityConfig secConfig;
  private S3SecretManager s3SecretManager;
  private volatile boolean isOmRpcServerRunning = false;
  private String omComponent;
  private OzoneManagerProtocolServerSideTranslatorPB omServerProtocol;

  private boolean isRatisEnabled;
  private OzoneManagerRatisServer omRatisServer;
  private OzoneManagerSnapshotProvider omSnapshotProvider;
  private OMNodeDetails omNodeDetails;
  private List<OMNodeDetails> peerNodes;
  private File omRatisSnapshotDir;
  private final OMRatisSnapshotInfo omRatisSnapshotInfo;
  private final Map<String, RatisDropwizardExports> ratisMetricsMap =
      new ConcurrentHashMap<>();

  private KeyProviderCryptoExtension kmsProvider = null;
  private static String keyProviderUriKeyName =
      CommonConfigurationKeysPublic.HADOOP_SECURITY_KEY_PROVIDER_PATH;
  private final OMLayoutVersionManager versionManager;

  private boolean allowListAllVolumes;
  // Adding parameters needed for VolumeRequests here, so that during request
  // execution, we can get from ozoneManager.
  private long maxUserVolumeCount;

  private int minMultipartUploadPartSize = OzoneConsts.OM_MULTIPART_MIN_SIZE;

  private final ScmClient scmClient;
  private final long scmBlockSize;
  private final int preallocateBlocksMax;
  private final boolean grpcBlockTokenEnabled;
  private final boolean useRatisForReplication;

  private boolean isNativeAuthorizerEnabled;

  private ExitManager exitManager;

  private OzoneManagerPrepareState prepareState;

  private enum State {
    INITIALIZED,
    RUNNING,
    STOPPED
  }

  // Used in MiniOzoneCluster testing
  private State omState;
  private Thread emptier;

  @SuppressWarnings("methodlength")
  private OzoneManager(OzoneConfiguration conf) throws IOException,
      AuthenticationException {
    super(OzoneVersionInfo.OZONE_VERSION_INFO);
    Preconditions.checkNotNull(conf);
    configuration = conf;
    // Load HA related configurations
    OMHANodeDetails omhaNodeDetails =
        OMHANodeDetails.loadOMHAConfig(configuration);

    this.peerNodes = omhaNodeDetails.getPeerNodeDetails();
    this.omNodeDetails = omhaNodeDetails.getLocalNodeDetails();

    omStorage = new OMStorage(conf);
    omId = omStorage.getOmId();

    versionManager = new OMLayoutVersionManager(omStorage);
    upgradeFinalizer = new OMUpgradeFinalizer(versionManager);

    loginOMUserIfSecurityEnabled(conf);

    this.allowListAllVolumes = conf.getBoolean(OZONE_OM_VOLUME_LISTALL_ALLOWED,
        OZONE_OM_VOLUME_LISTALL_ALLOWED_DEFAULT);
    this.maxUserVolumeCount = conf.getInt(OZONE_OM_USER_MAX_VOLUME,
        OZONE_OM_USER_MAX_VOLUME_DEFAULT);
    Preconditions.checkArgument(this.maxUserVolumeCount > 0,
        OZONE_OM_USER_MAX_VOLUME + " value should be greater than zero");

    if (omStorage.getState() != StorageState.INITIALIZED) {
      throw new OMException("OM not initialized, current OM storage state: "
          + omStorage.getState().name() + ". Please ensure 'ozone om --init' "
          + "command is executed to generate all the required metadata to "
          + omStorage.getStorageDir()
          + " once before starting the OM service.",
          ResultCodes.OM_NOT_INITIALIZED);
    }
    omMetaDir = OMStorage.getOmDbDir(configuration);

    this.isAclEnabled = conf.getBoolean(OZONE_ACL_ENABLED,
        OZONE_ACL_ENABLED_DEFAULT);
    this.scmBlockSize = (long) conf.getStorageSize(OZONE_SCM_BLOCK_SIZE,
        OZONE_SCM_BLOCK_SIZE_DEFAULT, StorageUnit.BYTES);
    this.preallocateBlocksMax = conf.getInt(
        OZONE_KEY_PREALLOCATION_BLOCKS_MAX,
        OZONE_KEY_PREALLOCATION_BLOCKS_MAX_DEFAULT);
    this.grpcBlockTokenEnabled = conf.getBoolean(HDDS_BLOCK_TOKEN_ENABLED,
        HDDS_BLOCK_TOKEN_ENABLED_DEFAULT);
    this.useRatisForReplication = conf.getBoolean(
        DFS_CONTAINER_RATIS_ENABLED_KEY, DFS_CONTAINER_RATIS_ENABLED_DEFAULT);
    // TODO: This is a temporary check. Once fully implemented, all OM state
    //  change should go through Ratis - be it standalone (for non-HA) or
    //  replicated (for HA).
    isRatisEnabled = configuration.getBoolean(
        OMConfigKeys.OZONE_OM_RATIS_ENABLE_KEY,
        OMConfigKeys.OZONE_OM_RATIS_ENABLE_DEFAULT);

    InetSocketAddress omNodeRpcAddr = omNodeDetails.getRpcAddress();
    omRpcAddressTxt = new Text(omNodeDetails.getRpcAddressString());

    scmContainerClient = getScmContainerClient(configuration);
    // verifies that the SCM info in the OM Version file is correct.
    scmBlockClient = getScmBlockClient(configuration);
    this.scmClient = new ScmClient(scmBlockClient, scmContainerClient);

    // For testing purpose only, not hit scm from om as Hadoop UGI can't login
    // two principals in the same JVM.
    if (!testSecureOmFlag) {
      ScmInfo scmInfo = getScmInfo(configuration);
      if (!(scmInfo.getClusterId().equals(omStorage.getClusterID()) && scmInfo
          .getScmId().equals(omStorage.getScmId()))) {
        logVersionMismatch(conf, scmInfo);
        throw new OMException("SCM version info mismatch.",
            ResultCodes.SCM_VERSION_MISMATCH_ERROR);
      }
    }

    RPC.setProtocolEngine(configuration, OzoneManagerProtocolPB.class,
        ProtobufRpcEngine.class);

    secConfig = new SecurityConfig(configuration);
    // Create the KMS Key Provider
    try {
      kmsProvider = createKeyProviderExt(configuration);
    } catch (IOException ioe) {
      kmsProvider = null;
      LOG.error("Fail to create Key Provider");
    }
    if (secConfig.isSecurityEnabled()) {
      omComponent = OM_DAEMON + "-" + omId;
      if (omStorage.getOmCertSerialId() == null) {
        throw new RuntimeException("OzoneManager started in secure mode but " +
            "doesn't have SCM signed certificate.");
      }
      certClient = new OMCertificateClient(new SecurityConfig(conf),
          omStorage.getOmCertSerialId());
    }
    if (secConfig.isBlockTokenEnabled()) {
      blockTokenMgr = createBlockTokenSecretManager(configuration);
    }

    instantiateServices(false);

    // Create special volume s3v which is required for S3G.
    addS3GVolumeToDB();

    this.omRatisSnapshotInfo = new OMRatisSnapshotInfo();

    if (isRatisEnabled) {
      // Create Ratis storage dir
      String omRatisDirectory =
          OzoneManagerRatisServer.getOMRatisDirectory(configuration);
      if (omRatisDirectory == null || omRatisDirectory.isEmpty()) {
        throw new IllegalArgumentException(HddsConfigKeys.OZONE_METADATA_DIRS +
            " must be defined.");
      }
      OmUtils.createOMDir(omRatisDirectory);

      // Create Ratis snapshot dir
      omRatisSnapshotDir = OmUtils.createOMDir(
          OzoneManagerRatisServer.getOMRatisSnapshotDirectory(configuration));

      // Before starting ratis server, check if previous installation has
      // snapshot directory in Ratis storage directory. if yes, move it to
      // new snapshot directory.

      File snapshotDir = new File(omRatisDirectory, OM_RATIS_SNAPSHOT_DIR);

      if (snapshotDir.isDirectory()) {
        FileUtils.moveDirectory(snapshotDir.toPath(),
            omRatisSnapshotDir.toPath());
      }

      if (peerNodes != null && !peerNodes.isEmpty()) {
        this.omSnapshotProvider = new OzoneManagerSnapshotProvider(
            configuration, omRatisSnapshotDir, peerNodes);
      }
    }

    initializeRatisServer();

    metrics = OMMetrics.create();
    omClientProtocolMetrics = ProtocolMessageMetrics
        .create("OmClientProtocol", "Ozone Manager RPC endpoint",
            OzoneManagerProtocolProtos.Type.values());

    // Start Om Rpc Server.
    omRpcServer = getRpcServer(configuration);
    omRpcAddress = updateRPCListenAddress(configuration,
        OZONE_OM_ADDRESS_KEY, omNodeRpcAddr, omRpcServer);

    shutdownHook = () -> {
      saveOmMetrics();
    };
    ShutdownHookManager.get().addShutdownHook(shutdownHook,
        SHUTDOWN_HOOK_PRIORITY);
    omState = State.INITIALIZED;
  }

  private void logVersionMismatch(OzoneConfiguration conf, ScmInfo scmInfo) {
    InetSocketAddress scmBlockAddress =
        getScmAddressForBlockClients(conf);
    if (!scmInfo.getClusterId().equals(omStorage.getClusterID())) {
      LOG.error("clusterId from {} is {}, but is {} in {}",
          scmBlockAddress, scmInfo.getClusterId(),
          omStorage.getClusterID(), omStorage.getVersionFile());
    }
    if (!scmInfo.getScmId().equals(omStorage.getScmId())) {
      LOG.error("scmId from {} is {}, but is {} in {}",
          scmBlockAddress, scmInfo.getScmId(),
          omStorage.getScmId(), omStorage.getVersionFile());
    }
  }

  /**
   * Instantiate services which are dependent on the OM DB state.
   * When OM state is reloaded, these services are re-initialized with the
   * new OM state.
   */
  private void instantiateServices(boolean withNewSnapshot) throws IOException {

    metadataManager = new OmMetadataManagerImpl(configuration);
    volumeManager = new VolumeManagerImpl(metadataManager, configuration);
    bucketManager = new BucketManagerImpl(metadataManager, getKmsProvider(),
        isRatisEnabled);
    if (secConfig.isSecurityEnabled()) {
      s3SecretManager = new S3SecretManagerImpl(configuration, metadataManager);
      delegationTokenMgr = createDelegationTokenSecretManager(configuration);
    }

    prefixManager = new PrefixManagerImpl(metadataManager, isRatisEnabled);
    keyManager = new KeyManagerImpl(this, scmClient, configuration,
        omStorage.getOmId());

    // Prepare state depends on the transaction ID of metadataManager after a
    // restart.
    instantiatePrepareState(withNewSnapshot);

    if (isAclEnabled) {
      accessAuthorizer = getACLAuthorizerInstance(configuration);
      if (accessAuthorizer instanceof OzoneNativeAuthorizer) {
        OzoneNativeAuthorizer authorizer =
            (OzoneNativeAuthorizer) accessAuthorizer;
        isNativeAuthorizerEnabled = true;
        authorizer.setVolumeManager(volumeManager);
        authorizer.setBucketManager(bucketManager);
        authorizer.setKeyManager(keyManager);
        authorizer.setPrefixManager(prefixManager);
        authorizer.setOzoneAdmins(getOzoneAdmins(configuration));
        authorizer.setAllowListAllVolumes(allowListAllVolumes);
      }
    } else {
      accessAuthorizer = null;
    }
  }

  /**
   * Return configuration value of
   * {@link OzoneConfigKeys#DFS_CONTAINER_RATIS_ENABLED_KEY}.
   */
  public boolean shouldUseRatis() {
    return useRatisForReplication;
  }

  /**
   * Return scmClient.
   */
  public ScmClient getScmClient() {
    return scmClient;
  }

  /**
   * Return SecretManager for OM.
   */
  public OzoneBlockTokenSecretManager getBlockTokenSecretManager() {
    return blockTokenMgr;
  }

  /**
   * Return config value of {@link OzoneConfigKeys#OZONE_SCM_BLOCK_SIZE}.
   */
  public long getScmBlockSize() {
    return scmBlockSize;
  }

  /**
   * Return config value of
   * {@link OzoneConfigKeys#OZONE_KEY_PREALLOCATION_BLOCKS_MAX}.
   */
  public int getPreallocateBlocksMax() {
    return preallocateBlocksMax;
  }

  /**
   * Return config value of
   * {@link HddsConfigKeys#HDDS_BLOCK_TOKEN_ENABLED}.
   */
  public boolean isGrpcBlockTokenEnabled() {
    return grpcBlockTokenEnabled;
  }

  private KeyProviderCryptoExtension createKeyProviderExt(
      OzoneConfiguration conf) throws IOException {
    KeyProvider keyProvider = KMSUtil.createKeyProvider(conf,
        keyProviderUriKeyName);
    if (keyProvider == null) {
      return null;
    }
    KeyProviderCryptoExtension cryptoProvider = KeyProviderCryptoExtension
        .createKeyProviderCryptoExtension(keyProvider);
    return cryptoProvider;
  }

  /**
   * Returns an instance of {@link IAccessAuthorizer}.
   * Looks up the configuration to see if there is custom class specified.
   * Constructs the instance by passing the configuration directly to the
   * constructor to achieve thread safety using final fields.
   *
   * @param conf
   * @return IAccessAuthorizer
   */
  private IAccessAuthorizer getACLAuthorizerInstance(OzoneConfiguration conf) {
    Class<? extends IAccessAuthorizer> clazz = conf.getClass(
        OZONE_ACL_AUTHORIZER_CLASS, OzoneAccessAuthorizer.class,
        IAccessAuthorizer.class);
    return ReflectionUtils.newInstance(clazz, conf);
  }

  @Override
  public void close() throws IOException {
    stop();
  }

  /**
   * Class which schedule saving metrics to a file.
   */
  private class ScheduleOMMetricsWriteTask extends TimerTask {
    @Override
    public void run() {
      saveOmMetrics();
    }
  }

  private void saveOmMetrics() {
    try {
      boolean success;
      Files.createDirectories(
          getTempMetricsStorageFile().getParentFile().toPath());
      try (BufferedWriter writer = new BufferedWriter(
          new OutputStreamWriter(new FileOutputStream(
              getTempMetricsStorageFile()), StandardCharsets.UTF_8))) {
        OmMetricsInfo metricsInfo = new OmMetricsInfo();
        metricsInfo.setNumKeys(metrics.getNumKeys());
        WRITER.writeValue(writer, metricsInfo);
        success = true;
      }

      if (success) {
        Files.move(getTempMetricsStorageFile().toPath(),
            getMetricsStorageFile().toPath(), StandardCopyOption
                .ATOMIC_MOVE, StandardCopyOption.REPLACE_EXISTING);
      }
    } catch (IOException ex) {
      LOG.error("Unable to write the om Metrics file", ex);
    }
  }

  /**
   * Returns temporary metrics storage file.
   *
   * @return File
   */
  private File getTempMetricsStorageFile() {
    return new File(omMetaDir, OM_METRICS_TEMP_FILE);
  }

  /**
   * Returns metrics storage file.
   *
   * @return File
   */
  private File getMetricsStorageFile() {
    return new File(omMetaDir, OM_METRICS_FILE);
  }

  private OzoneDelegationTokenSecretManager createDelegationTokenSecretManager(
      OzoneConfiguration conf) throws IOException {
    long tokenRemoverScanInterval =
        conf.getTimeDuration(OMConfigKeys.DELEGATION_REMOVER_SCAN_INTERVAL_KEY,
            OMConfigKeys.DELEGATION_REMOVER_SCAN_INTERVAL_DEFAULT,
            TimeUnit.MILLISECONDS);
    long tokenMaxLifetime =
        conf.getTimeDuration(OMConfigKeys.DELEGATION_TOKEN_MAX_LIFETIME_KEY,
            OMConfigKeys.DELEGATION_TOKEN_MAX_LIFETIME_DEFAULT,
            TimeUnit.MILLISECONDS);
    long tokenRenewInterval =
        conf.getTimeDuration(OMConfigKeys.DELEGATION_TOKEN_RENEW_INTERVAL_KEY,
            OMConfigKeys.DELEGATION_TOKEN_RENEW_INTERVAL_DEFAULT,
            TimeUnit.MILLISECONDS);

    return new OzoneDelegationTokenSecretManager.Builder()
        .setConf(conf)
        .setTokenMaxLifetime(tokenMaxLifetime)
        .setTokenRenewInterval(tokenRenewInterval)
        .setTokenRemoverScanInterval(tokenRemoverScanInterval)
        .setService(omRpcAddressTxt)
        .setS3SecretManager(s3SecretManager)
        .setCertificateClient(certClient)
        .setOmServiceId(omNodeDetails.getOMServiceId())
        .build();
  }

  private OzoneBlockTokenSecretManager createBlockTokenSecretManager(
      OzoneConfiguration conf) {

    long expiryTime = conf.getTimeDuration(
        HddsConfigKeys.HDDS_BLOCK_TOKEN_EXPIRY_TIME,
        HddsConfigKeys.HDDS_BLOCK_TOKEN_EXPIRY_TIME_DEFAULT,
        TimeUnit.MILLISECONDS);
    // TODO: Pass OM cert serial ID.
    if (testSecureOmFlag) {
      return new OzoneBlockTokenSecretManager(secConfig, expiryTime, "1");
    }
    Objects.requireNonNull(certClient);
    return new OzoneBlockTokenSecretManager(secConfig, expiryTime,
        certClient.getCertificate().getSerialNumber().toString());
  }

  private void stopSecretManager() {
    if (blockTokenMgr != null) {
      LOG.info("Stopping OM block token manager.");
      try {
        blockTokenMgr.stop();
      } catch (IOException e) {
        LOG.error("Failed to stop block token manager", e);
      }
    }

    if (delegationTokenMgr != null) {
      LOG.info("Stopping OM delegation token secret manager.");
      try {
        delegationTokenMgr.stop();
      } catch (IOException e) {
        LOG.error("Failed to stop delegation token manager", e);
      }
    }
  }

  @VisibleForTesting
  public void startSecretManager() {
    try {
      readKeyPair();
    } catch (OzoneSecurityException e) {
      LOG.error("Unable to read key pair for OM.", e);
      throw new RuntimeException(e);
    }
    if (secConfig.isBlockTokenEnabled() && blockTokenMgr != null) {
      try {
        LOG.info("Starting OM block token secret manager");
        blockTokenMgr.start(certClient);
      } catch (IOException e) {
        // Unable to start secret manager.
        LOG.error("Error starting block token secret manager.", e);
        throw new RuntimeException(e);
      }
    }

    if (delegationTokenMgr != null) {
      try {
        LOG.info("Starting OM delegation token secret manager");
        delegationTokenMgr.start(certClient);
      } catch (IOException e) {
        // Unable to start secret manager.
        LOG.error("Error starting delegation token secret manager.", e);
        throw new RuntimeException(e);
      }
    }
  }

  /**
   * For testing purpose only.
   */
  public void setCertClient(CertificateClient certClient) {
    // TODO: Initialize it in constructor with implementation for certClient.
    this.certClient = certClient;
  }

  /**
   * Read private key from file.
   */
  private void readKeyPair() throws OzoneSecurityException {
    try {
      LOG.info("Reading keypair and certificate from file system.");
      PublicKey pubKey = certClient.getPublicKey();
      PrivateKey pvtKey = certClient.getPrivateKey();
      Objects.requireNonNull(pubKey);
      Objects.requireNonNull(pvtKey);
      Objects.requireNonNull(certClient.getCertificate());
    } catch (Exception e) {
      throw new OzoneSecurityException("Error reading keypair & certificate "
          + "OzoneManager.", e, OzoneSecurityException
          .ResultCodes.OM_PUBLIC_PRIVATE_KEY_FILE_NOT_EXIST);
    }
  }

  /**
   * Login OM service user if security and Kerberos are enabled.
   *
   * @param conf
   * @throws IOException, AuthenticationException
   */
  private static void loginOMUser(OzoneConfiguration conf)
      throws IOException, AuthenticationException {

    if (SecurityUtil.getAuthenticationMethod(conf).equals(
        AuthenticationMethod.KERBEROS)) {
      if (LOG.isDebugEnabled()) {
        LOG.debug("Ozone security is enabled. Attempting login for OM user. "
                + "Principal: {}, keytab: {}", conf.get(
            OZONE_OM_KERBEROS_PRINCIPAL_KEY),
            conf.get(OZONE_OM_KERBEROS_KEYTAB_FILE_KEY));
      }

      UserGroupInformation.setConfiguration(conf);

      InetSocketAddress socAddr = OmUtils.getOmAddress(conf);
      SecurityUtil.login(conf, OZONE_OM_KERBEROS_KEYTAB_FILE_KEY,
          OZONE_OM_KERBEROS_PRINCIPAL_KEY, socAddr.getHostName());
    } else {
      throw new AuthenticationException(SecurityUtil.getAuthenticationMethod(
          conf) + " authentication method not supported. OM user login "
          + "failed.");
    }
    LOG.info("Ozone Manager login successful.");
  }

  /**
   * Create a scm block client, used by putKey() and getKey().
   *
   * @return {@link ScmBlockLocationProtocol}
   * @throws IOException
   */
  private static ScmBlockLocationProtocol getScmBlockClient(
      OzoneConfiguration conf) throws IOException {
    RPC.setProtocolEngine(conf, ScmBlockLocationProtocolPB.class,
        ProtobufRpcEngine.class);
    long scmVersion =
        RPC.getProtocolVersion(ScmBlockLocationProtocolPB.class);
    InetSocketAddress scmBlockAddress =
        getScmAddressForBlockClients(conf);
    ScmBlockLocationProtocolClientSideTranslatorPB scmBlockLocationClient =
        new ScmBlockLocationProtocolClientSideTranslatorPB(
            RPC.getProxy(ScmBlockLocationProtocolPB.class, scmVersion,
                scmBlockAddress, UserGroupInformation.getCurrentUser(), conf,
                NetUtils.getDefaultSocketFactory(conf),
                Client.getRpcTimeout(conf)));
    return TracingUtil
        .createProxy(scmBlockLocationClient, ScmBlockLocationProtocol.class,
            conf);
  }

  /**
   * Returns a scm container client.
   *
   * @return {@link StorageContainerLocationProtocol}
   * @throws IOException
   */
  private static StorageContainerLocationProtocol getScmContainerClient(
      OzoneConfiguration conf) throws IOException {
    RPC.setProtocolEngine(conf, StorageContainerLocationProtocolPB.class,
        ProtobufRpcEngine.class);
    long scmVersion =
        RPC.getProtocolVersion(StorageContainerLocationProtocolPB.class);
    InetSocketAddress scmAddr = getScmAddressForClients(
        conf);
    StorageContainerLocationProtocol scmContainerClient =
        TracingUtil.createProxy(
            new StorageContainerLocationProtocolClientSideTranslatorPB(
                RPC.getProxy(StorageContainerLocationProtocolPB.class,
                    scmVersion,
                    scmAddr, UserGroupInformation.getCurrentUser(), conf,
                    NetUtils.getDefaultSocketFactory(conf),
                    Client.getRpcTimeout(conf))),
            StorageContainerLocationProtocol.class, conf);
    return scmContainerClient;
  }

  /**
   * Starts an RPC server, if configured.
   *
   * @param conf         configuration
   * @param addr         configured address of RPC server
   * @param protocol     RPC protocol provided by RPC server
   * @param instance     RPC protocol implementation instance
   * @param handlerCount RPC server handler count
   * @return RPC server
   * @throws IOException if there is an I/O error while creating RPC server
   */
  private RPC.Server startRpcServer(OzoneConfiguration conf,
      InetSocketAddress addr, Class<?> protocol, BlockingService instance,
      int handlerCount) throws IOException {
    RPC.Server rpcServer = new RPC.Builder(conf)
        .setProtocol(protocol)
        .setInstance(instance)
        .setBindAddress(addr.getHostString())
        .setPort(addr.getPort())
        .setNumHandlers(handlerCount)
        .setVerbose(false)
        .setSecretManager(delegationTokenMgr)
        .build();

    HddsServerUtil.addPBProtocol(conf, protocol, instance, rpcServer);

    if (conf.getBoolean(CommonConfigurationKeys.HADOOP_SECURITY_AUTHORIZATION,
        false)) {
      rpcServer.refreshServiceAcl(conf, OMPolicyProvider.getInstance());
    }
    return rpcServer;
  }

  private static boolean isOzoneSecurityEnabled() {
    return securityEnabled;
  }

  /**
   * Constructs OM instance based on the configuration.
   *
   * @param conf OzoneConfiguration
   * @return OM instance
   * @throws IOException, AuthenticationException in case OM instance
   *                      creation fails.
   */
  public static OzoneManager createOm(OzoneConfiguration conf)
      throws IOException, AuthenticationException {
    return new OzoneManager(conf);
  }

  /**
   * Logs in the OM user if security is enabled in the configuration.
   *
   * @param conf OzoneConfiguration
   * @throws IOException, AuthenticationException in case login fails.
   */
  private static void loginOMUserIfSecurityEnabled(OzoneConfiguration conf)
      throws IOException, AuthenticationException {
    securityEnabled = OzoneSecurityUtil.isSecurityEnabled(conf);
    if (securityEnabled) {
      loginOMUser(conf);
    }
  }

  /**
   * Initializes the OM instance.
   *
   * @param conf OzoneConfiguration
   * @return true if OM initialization succeeds, false otherwise
   * @throws IOException in case ozone metadata directory path is not
   *                     accessible
   */
  @VisibleForTesting
  public static boolean omInit(OzoneConfiguration conf) throws IOException,
      AuthenticationException {
    OMHANodeDetails.loadOMHAConfig(conf);
    loginOMUserIfSecurityEnabled(conf);
    OMStorage omStorage = new OMStorage(conf);
    StorageState state = omStorage.getState();
    if (state != StorageState.INITIALIZED) {
      try {
        ScmInfo scmInfo = getScmInfo(conf);
        String clusterId = scmInfo.getClusterId();
        String scmId = scmInfo.getScmId();
        if (clusterId == null || clusterId.isEmpty()) {
          throw new IOException("Invalid Cluster ID");
        }
        if (scmId == null || scmId.isEmpty()) {
          throw new IOException("Invalid SCM ID");
        }
        omStorage.setClusterId(clusterId);
        omStorage.setScmId(scmId);
        if (OzoneSecurityUtil.isSecurityEnabled(conf)) {
          initializeSecurity(conf, omStorage);
        }
        omStorage.initialize();
        System.out.println(
            "OM initialization succeeded.Current cluster id for sd="
                + omStorage.getStorageDir() + ";cid=" + omStorage
                .getClusterID() + ";layoutVersion=" + omStorage
                .getLayoutVersion());

        return true;
      } catch (IOException ioe) {
        LOG.error("Could not initialize OM version file", ioe);
        return false;
      }
    } else {
      if (OzoneSecurityUtil.isSecurityEnabled(conf) &&
          omStorage.getOmCertSerialId() == null) {
        LOG.info("OM storage is already initialized. Initializing security");
        initializeSecurity(conf, omStorage);
        omStorage.persistCurrentState();
      }
      System.out.println(
          "OM already initialized.Reusing existing cluster id for sd="
              + omStorage.getStorageDir() + ";cid=" + omStorage
              .getClusterID() + ";layoutVersion=" + omStorage
              .getLayoutVersion());
      return true;
    }
  }

  /**
   * Initializes secure OzoneManager.
   */
  @VisibleForTesting
  public static void initializeSecurity(OzoneConfiguration conf,
      OMStorage omStore)
      throws IOException {
    LOG.info("Initializing secure OzoneManager.");

    CertificateClient certClient =
        new OMCertificateClient(new SecurityConfig(conf),
            omStore.getOmCertSerialId());
    CertificateClient.InitResponse response = certClient.init();
    LOG.info("Init response: {}", response);
    switch (response) {
    case SUCCESS:
      LOG.info("Initialization successful.");
      break;
    case GETCERT:
      getSCMSignedCert(certClient, conf, omStore);
      LOG.info("Successfully stored SCM signed certificate.");
      break;
    case FAILURE:
      LOG.error("OM security initialization failed.");
      throw new RuntimeException("OM security initialization failed.");
    case RECOVER:
      LOG.error("OM security initialization failed. OM certificate is " +
          "missing.");
      throw new RuntimeException("OM security initialization failed.");
    default:
      LOG.error("OM security initialization failed. Init response: {}",
          response);
      throw new RuntimeException("OM security initialization failed.");
    }
  }

  private static ScmInfo getScmInfo(OzoneConfiguration conf)
      throws IOException {
    try {
      RetryPolicy retryPolicy = retryUpToMaximumCountWithFixedSleep(
          10, 5, TimeUnit.SECONDS);
      RetriableTask<ScmInfo> retriable = new RetriableTask<>(
          retryPolicy, "OM#getScmInfo",
          () -> getScmBlockClient(conf).getScmInfo());
      return retriable.call();
    } catch (IOException e) {
      throw e;
    } catch (Exception e) {
      throw new IOException("Failed to get SCM info", e);
    }
  }

  /**
   * Builds a message for logging startup information about an RPC server.
   *
   * @param description RPC server description
   * @param addr        RPC server listening address
   * @return server startup message
   */
  private static String buildRpcServerStartMessage(String description,
      InetSocketAddress addr) {
    return addr != null ? String.format("%s is listening at %s",
        description, addr.toString()) :
        String.format("%s not started", description);
  }

  @VisibleForTesting
  public KeyManager getKeyManager() {
    return keyManager;
  }

  @VisibleForTesting
  public ScmInfo getScmInfo() throws IOException {
    return scmBlockClient.getScmInfo();
  }

  @VisibleForTesting
  public OMStorage getOmStorage() {
    return omStorage;
  }

  @VisibleForTesting
  public OzoneManagerRatisServer getOmRatisServer() {
    return omRatisServer;
  }

  @VisibleForTesting
  public OzoneManagerSnapshotProvider getOmSnapshotProvider() {
    return omSnapshotProvider;
  }

  @VisibleForTesting
  public InetSocketAddress getOmRpcServerAddr() {
    return omRpcAddress;
  }

  @VisibleForTesting
  public LifeCycle.State getOmRatisServerState() {
    if (omRatisServer == null) {
      return null;
    } else {
      return omRatisServer.getServerState();
    }
  }

  @VisibleForTesting
  public KeyProviderCryptoExtension getKmsProvider() {
    return kmsProvider;
  }

  public PrefixManager getPrefixManager() {
    return prefixManager;
  }

  /**
   * Get metadata manager.
   *
   * @return metadata manager.
   */
  public OMMetadataManager getMetadataManager() {
    return metadataManager;
  }

  public OzoneBlockTokenSecretManager getBlockTokenMgr() {
    return blockTokenMgr;
  }

  public OzoneManagerProtocolServerSideTranslatorPB getOmServerProtocol() {
    return omServerProtocol;
  }

  public OMMetrics getMetrics() {
    return metrics;
  }

  /**
   * Start service.
   */
  public void start() throws IOException {
    omClientProtocolMetrics.register();
    HddsServerUtil.initializeMetrics(configuration, "OzoneManager");

    LOG.info(buildRpcServerStartMessage("OzoneManager RPC server",
        omRpcAddress));

    // Start Ratis services
    if (omRatisServer != null) {
      omRatisServer.start();
    }

    metadataManager.start(configuration);
    startSecretManagerIfNecessary();


    if (certClient != null) {
      caCertPem = CertificateCodec.getPEMEncodedString(
          certClient.getCACertificate());
    }
    // Set metrics and start metrics back ground thread
    metrics.setNumVolumes(metadataManager.countRowsInTable(metadataManager
        .getVolumeTable()));
    metrics.setNumBuckets(metadataManager.countRowsInTable(metadataManager
        .getBucketTable()));

    if (getMetricsStorageFile().exists()) {
      OmMetricsInfo metricsInfo = READER.readValue(getMetricsStorageFile());
      metrics.setNumKeys(metricsInfo.getNumKeys());
    }

    // Schedule save metrics
    long period = configuration.getTimeDuration(OZONE_OM_METRICS_SAVE_INTERVAL,
        OZONE_OM_METRICS_SAVE_INTERVAL_DEFAULT, TimeUnit.MILLISECONDS);
    scheduleOMMetricsWriteTask = new ScheduleOMMetricsWriteTask();
    metricsTimer = new Timer();
    metricsTimer.schedule(scheduleOMMetricsWriteTask, 0, period);

    keyManager.start(configuration);

    try {
      httpServer = new OzoneManagerHttpServer(configuration, this);
      httpServer.start();
    } catch (Exception ex) {
      // Allow OM to start as Http Server failure is not fatal.
      LOG.error("OM HttpServer failed to start.", ex);
    }

    omRpcServer.start();
    isOmRpcServerRunning = true;

    startTrashEmptier(configuration);

    registerMXBean();

    startJVMPauseMonitor();
    setStartTime();

    omState = State.RUNNING;
  }

  /**
   * Restarts the service. This method re-initializes the rpc server.
   */
  public void restart() throws IOException {
    LOG.info(buildRpcServerStartMessage("OzoneManager RPC server",
        omRpcAddress));

    HddsServerUtil.initializeMetrics(configuration, "OzoneManager");

    instantiateServices(false);

    startSecretManagerIfNecessary();

    // Set metrics and start metrics back ground thread
    metrics.setNumVolumes(metadataManager.countRowsInTable(metadataManager
        .getVolumeTable()));
    metrics.setNumBuckets(metadataManager.countRowsInTable(metadataManager
        .getBucketTable()));

    if (getMetricsStorageFile().exists()) {
      OmMetricsInfo metricsInfo = READER.readValue(getMetricsStorageFile());
      metrics.setNumKeys(metricsInfo.getNumKeys());
    }

    // Schedule save metrics
    long period = configuration.getTimeDuration(OZONE_OM_METRICS_SAVE_INTERVAL,
        OZONE_OM_METRICS_SAVE_INTERVAL_DEFAULT, TimeUnit.MILLISECONDS);
    scheduleOMMetricsWriteTask = new ScheduleOMMetricsWriteTask();
    metricsTimer = new Timer();
    metricsTimer.schedule(scheduleOMMetricsWriteTask, 0, period);

    initializeRatisServer();
    if (omRatisServer != null) {
      omRatisServer.start();
    }

    omRpcServer = getRpcServer(configuration);

    try {
      httpServer = new OzoneManagerHttpServer(configuration, this);
      httpServer.start();
    } catch (Exception ex) {
      // Allow OM to start as Http Server failure is not fatal.
      LOG.error("OM HttpServer failed to start.", ex);
    }
    omRpcServer.start();
    isOmRpcServerRunning = true;

    startTrashEmptier(configuration);
    registerMXBean();

    startJVMPauseMonitor();
    setStartTime();
    omState = State.RUNNING;
  }


  /**
   * Starts a Trash Emptier thread that does an fs.trashRoots and performs
   * checkpointing & deletion.
   * @param conf
   * @throws IOException
   */
  private void startTrashEmptier(Configuration conf) throws IOException {
    long trashInterval =
            conf.getLong(FS_TRASH_INTERVAL_KEY, FS_TRASH_INTERVAL_DEFAULT);
    if (trashInterval == 0) {
      LOG.info("Trash Interval set to 0. Files deleted will not move to trash");
      return;
    } else if (trashInterval < 0) {
      throw new IOException("Cannot start trash emptier with negative interval."
              + " Set " + FS_TRASH_INTERVAL_KEY + " to a positive value.");
    }

    OzoneManager i = this;
    FileSystem fs = SecurityUtil.doAsLoginUser(
        new PrivilegedExceptionAction<FileSystem>() {
          @Override
          public FileSystem run() throws IOException {
            return new TrashOzoneFileSystem(i);
          }
        });
    this.emptier = new Thread(new OzoneTrash(fs, conf, this).
      getEmptier(), "Trash Emptier");
    this.emptier.setDaemon(true);
    this.emptier.start();
  }

  /**
   * Creates a new instance of rpc server. If an earlier instance is already
   * running then returns the same.
   */
  private RPC.Server getRpcServer(OzoneConfiguration conf) throws IOException {
    if (isOmRpcServerRunning) {
      return omRpcServer;
    }

    InetSocketAddress omNodeRpcAddr = OmUtils.getOmAddress(conf);

    final int handlerCount = conf.getInt(OZONE_OM_HANDLER_COUNT_KEY,
        OZONE_OM_HANDLER_COUNT_DEFAULT);
    RPC.setProtocolEngine(configuration, OzoneManagerProtocolPB.class,
        ProtobufRpcEngine.class);
    this.omServerProtocol = new OzoneManagerProtocolServerSideTranslatorPB(
        this, omRatisServer, omClientProtocolMetrics, isRatisEnabled,
        getLastTrxnIndexForNonRatis());

    BlockingService omService = newReflectiveBlockingService(omServerProtocol);

    return startRpcServer(configuration, omNodeRpcAddr,
        OzoneManagerProtocolPB.class, omService,
        handlerCount);
  }

  /**
   * Creates an instance of ratis server.
   */
  private void initializeRatisServer() throws IOException {
    if (isRatisEnabled) {
      if (omRatisServer == null) {
        // This needs to be done before initializing Ratis.
        RatisDropwizardExports.
            registerRatisMetricReporters(ratisMetricsMap);
        omRatisServer = OzoneManagerRatisServer.newOMRatisServer(
            configuration, this, omNodeDetails, peerNodes,
            secConfig, certClient);
      }
      LOG.info("OzoneManager Ratis server initialized at port {}",
          omRatisServer.getServerPort());
    } else {
      omRatisServer = null;
    }
  }

  public long getObjectIdFromTxId(long trxnId) {
    return OmUtils.getObjectIdFromTxId(metadataManager.getOmEpoch(),
        trxnId);
  }

  @VisibleForTesting
  long getLastTrxnIndexForNonRatis() throws IOException {
    OMTransactionInfo omTransactionInfo =
        OMTransactionInfo.readTransactionInfo(metadataManager);
    // If the OMTransactionInfo does not exist in DB or if the term is not -1
    // (corresponding to non-Ratis cluster), return 0 so that new incoming
    // requests can have transaction index starting from 1.
    if (omTransactionInfo == null || omTransactionInfo.getTerm() != -1) {
      return 0;
    }
    // If there exists a last transaction index in DB, the new incoming
    // requests in non-Ratis cluster must have transaction index
    // incrementally increasing from the stored transaction index onwards.
    return omTransactionInfo.getTransactionIndex();
  }

  public OMRatisSnapshotInfo getSnapshotInfo() {
    return omRatisSnapshotInfo;
  }

  @VisibleForTesting
  public long getRatisSnapshotIndex() throws IOException {
    return OMTransactionInfo.readTransactionInfo(metadataManager)
        .getTransactionIndex();
  }

  /**
   * Stop service.
   */
  public void stop() {
    try {
      // Cancel the metrics timer and set to null.
      if (metricsTimer != null) {
        metricsTimer.cancel();
        metricsTimer = null;
        scheduleOMMetricsWriteTask = null;
      }
      omRpcServer.stop();
      // When ratis is not enabled, we need to call stop() to stop
      // OzoneManageDoubleBuffer in OM server protocol.
      if (!isRatisEnabled) {
        omServerProtocol.stop();
      }
      if (omRatisServer != null) {
        omRatisServer.stop();
        omRatisServer = null;
      }
      isOmRpcServerRunning = false;
      keyManager.stop();
      stopSecretManager();
      if (httpServer != null) {
        httpServer.stop();
      }
      stopTrashEmptier();
      metadataManager.stop();
      metrics.unRegister();
      omClientProtocolMetrics.unregister();
      unregisterMXBean();
      if (jvmPauseMonitor != null) {
        jvmPauseMonitor.stop();
      }
      if (omSnapshotProvider != null) {
        omSnapshotProvider.stop();
      }
      omState = State.STOPPED;
    } catch (Exception e) {
      LOG.error("OzoneManager stop failed.", e);
    }
  }

  /**
   * Wait until service has completed shutdown.
   */
  public void join() {
    try {
      omRpcServer.join();
    } catch (InterruptedException e) {
      Thread.currentThread().interrupt();
      LOG.info("Interrupted during OzoneManager join.", e);
    }
  }

  private void startSecretManagerIfNecessary() {
    boolean shouldRun = isOzoneSecurityEnabled();
    if (shouldRun) {
      boolean running = delegationTokenMgr.isRunning()
          && blockTokenMgr.isRunning();
      if (!running) {
        startSecretManager();
      }
    }
  }

  /**
   * Get SCM signed certificate and store it using certificate client.
   */
  private static void getSCMSignedCert(CertificateClient client,
      OzoneConfiguration config, OMStorage omStore) throws IOException {
    CertificateSignRequest.Builder builder = client.getCSRBuilder();
    KeyPair keyPair = new KeyPair(client.getPublicKey(),
        client.getPrivateKey());
    InetSocketAddress omRpcAdd;
    omRpcAdd = OmUtils.getOmAddress(config);
    if (omRpcAdd == null || omRpcAdd.getAddress() == null) {
      LOG.error("Incorrect om rpc address. omRpcAdd:{}", omRpcAdd);
      throw new RuntimeException("Can't get SCM signed certificate. " +
          "omRpcAdd: " + omRpcAdd);
    }
    // Get host name.
    String hostname = omRpcAdd.getAddress().getHostName();
    String ip = omRpcAdd.getAddress().getHostAddress();

    String subject;
    if (builder.hasDnsName()) {
      subject = UserGroupInformation.getCurrentUser().getShortUserName()
          + "@" + hostname;
    } else {
      // With only IP in alt.name, certificate validation would fail if subject
      // isn't a hostname either, so omit username.
      subject = hostname;
    }

    builder.setCA(false)
        .setKey(keyPair)
        .setConfiguration(config)
        .setScmID(omStore.getScmId())
        .setClusterID(omStore.getClusterID())
        .setSubject(subject);

    OMHANodeDetails haOMHANodeDetails = OMHANodeDetails.loadOMHAConfig(config);
    String serviceName =
        haOMHANodeDetails.getLocalNodeDetails().getOMServiceId();
    if (!StringUtils.isEmpty(serviceName)) {
      builder.addServiceName(serviceName);
    }

    LOG.info("Creating csr for OM->dns:{},ip:{},scmId:{},clusterId:{}," +
            "subject:{}", hostname, ip,
        omStore.getScmId(), omStore.getClusterID(), subject);

    HddsProtos.OzoneManagerDetailsProto.Builder omDetailsProtoBuilder =
        HddsProtos.OzoneManagerDetailsProto.newBuilder()
            .setHostName(omRpcAdd.getHostName())
            .setIpAddress(ip)
            .setUuid(omStore.getOmId())
            .addPorts(HddsProtos.Port.newBuilder()
                .setName(RPC_PORT)
                .setValue(omRpcAdd.getPort())
                .build());

    PKCS10CertificationRequest csr = builder.build();
    HddsProtos.OzoneManagerDetailsProto omDetailsProto =
        omDetailsProtoBuilder.build();
    LOG.info("OzoneManager ports added:{}", omDetailsProto.getPortsList());
    SCMSecurityProtocolClientSideTranslatorPB secureScmClient =
        HddsServerUtil.getScmSecurityClient(config);

    SCMGetCertResponseProto response = secureScmClient.
        getOMCertChain(omDetailsProto, getEncodedString(csr));
    String pemEncodedCert = response.getX509Certificate();

    try {

      // Store SCM CA certificate.
      if (response.hasX509CACertificate()) {
        String pemEncodedRootCert = response.getX509CACertificate();
        client.storeCertificate(pemEncodedRootCert, true, true);
        client.storeCertificate(pemEncodedCert, true);
        // Persist om cert serial id.
        omStore.setOmCertSerialId(CertificateCodec.
            getX509Certificate(pemEncodedCert).getSerialNumber().toString());
      } else {
        throw new RuntimeException("Unable to retrieve OM certificate " +
            "chain");
      }
    } catch (IOException | CertificateException e) {
      LOG.error("Error while storing SCM signed certificate.", e);
      throw new RuntimeException(e);
    }

  }

  /**
   * @return true if delegation token operation is allowed
   */
  private boolean isAllowedDelegationTokenOp() throws IOException {
    AuthenticationMethod authMethod = getConnectionAuthenticationMethod();
    if (UserGroupInformation.isSecurityEnabled()
        && (authMethod != AuthenticationMethod.KERBEROS)
        && (authMethod != AuthenticationMethod.KERBEROS_SSL)
        && (authMethod != AuthenticationMethod.CERTIFICATE)) {
      return false;
    }
    return true;
  }

  /**
   * Returns authentication method used to establish the connection.
   *
   * @return AuthenticationMethod used to establish connection
   * @throws IOException
   */
  private AuthenticationMethod getConnectionAuthenticationMethod()
      throws IOException {
    UserGroupInformation ugi = getRemoteUser();
    AuthenticationMethod authMethod = ugi.getAuthenticationMethod();
    if (authMethod == AuthenticationMethod.PROXY) {
      authMethod = ugi.getRealUser().getAuthenticationMethod();
    }
    return authMethod;
  }

  // optimize ugi lookup for RPC operations to avoid a trip through
  // UGI.getCurrentUser which is synch'ed
  private static UserGroupInformation getRemoteUser() throws IOException {
    UserGroupInformation ugi = Server.getRemoteUser();
    return (ugi != null) ? ugi : UserGroupInformation.getCurrentUser();
  }

  /**
   * Get delegation token from OzoneManager.
   *
   * @param renewer Renewer information
   * @return delegationToken DelegationToken signed by OzoneManager
   * @throws IOException on error
   */
  @Override
  public Token<OzoneTokenIdentifier> getDelegationToken(Text renewer)
      throws OMException {
    Token<OzoneTokenIdentifier> token;
    try {
      if (!isAllowedDelegationTokenOp()) {
        throw new OMException("Delegation Token can be issued only with "
            + "kerberos or web authentication",
            INVALID_AUTH_METHOD);
      }
      if (delegationTokenMgr == null || !delegationTokenMgr.isRunning()) {
        LOG.warn("trying to get DT with no secret manager running in OM.");
        return null;
      }

      UserGroupInformation ugi = getRemoteUser();
      String user = ugi.getUserName();
      Text owner = new Text(user);
      Text realUser = null;
      if (ugi.getRealUser() != null) {
        realUser = new Text(ugi.getRealUser().getUserName());
      }

      return delegationTokenMgr.createToken(owner, renewer, realUser);
    } catch (OMException oex) {
      throw oex;
    } catch (IOException ex) {
      LOG.error("Get Delegation token failed, cause: {}", ex.getMessage());
      throw new OMException("Get Delegation token failed.", ex,
          TOKEN_ERROR_OTHER);
    }
  }

  /**
   * Method to renew a delegationToken issued by OzoneManager.
   *
   * @param token token to renew
   * @return new expiryTime of the token
   * @throws InvalidToken if {@code token} is invalid
   * @throws IOException  on other errors
   */
  @Override
  public long renewDelegationToken(Token<OzoneTokenIdentifier> token)
      throws OMException {
    long expiryTime;

    try {

      if (!isAllowedDelegationTokenOp()) {
        throw new OMException("Delegation Token can be renewed only with "
            + "kerberos or web authentication",
            INVALID_AUTH_METHOD);
      }
      String renewer = getRemoteUser().getShortUserName();
      expiryTime = delegationTokenMgr.renewToken(token, renewer);

    } catch (OMException oex) {
      throw oex;
    } catch (IOException ex) {
      OzoneTokenIdentifier id = null;
      try {
        id = OzoneTokenIdentifier.readProtoBuf(token.getIdentifier());
      } catch (IOException exe) {
      }
      LOG.error("Delegation token renewal failed for dt id: {}, cause: {}",
          id, ex.getMessage());
      throw new OMException("Delegation token renewal failed for dt: " + token,
          ex, TOKEN_ERROR_OTHER);
    }
    return expiryTime;
  }

  /**
   * Cancels a delegation token.
   *
   * @param token token to cancel
   * @throws IOException on error
   */
  @Override
  public void cancelDelegationToken(Token<OzoneTokenIdentifier> token)
      throws OMException {
    OzoneTokenIdentifier id = null;
    try {
      String canceller = getRemoteUser().getUserName();
      id = delegationTokenMgr.cancelToken(token, canceller);
      LOG.trace("Delegation token cancelled for dt: {}", id);
    } catch (OMException oex) {
      throw oex;
    } catch (IOException ex) {
      LOG.error("Delegation token cancellation failed for dt id: {}, cause: {}",
          id, ex.getMessage());
      throw new OMException("Delegation token renewal failed for dt: " + token,
          ex, TOKEN_ERROR_OTHER);
    }
  }

  /**
   * Creates a volume.
   *
   * @param args - Arguments to create Volume.
   * @throws IOException
   */
  @Override
  public void createVolume(OmVolumeArgs args) throws IOException {
    try {
      metrics.incNumVolumeCreates();
      if (isAclEnabled) {
        checkAcls(ResourceType.VOLUME, StoreType.OZONE, ACLType.CREATE,
            args.getVolume(), null, null);
      }
      volumeManager.createVolume(args);
      AUDIT.logWriteSuccess(buildAuditMessageForSuccess(OMAction.CREATE_VOLUME,
          (args == null) ? null : args.toAuditMap()));
      metrics.incNumVolumes();
    } catch (Exception ex) {
      metrics.incNumVolumeCreateFails();
      AUDIT.logWriteFailure(
          buildAuditMessageForFailure(OMAction.CREATE_VOLUME,
              (args == null) ? null : args.toAuditMap(), ex)
      );
      throw ex;
    }
  }

  /**
   * Checks if current caller has acl permissions.
   *
   * @param resType - Type of ozone resource. Ex volume, bucket.
   * @param store   - Store type. i.e Ozone, S3.
   * @param acl     - type of access to be checked.
   * @param vol     - name of volume
   * @param bucket  - bucket name
   * @param key     - key
   * @throws OMException ResultCodes.PERMISSION_DENIED if permission denied.
   */
  private void checkAcls(ResourceType resType, StoreType store,
      ACLType acl, String vol, String bucket, String key)
      throws IOException {
    UserGroupInformation user = ProtobufRpcEngine.Server.getRemoteUser();
    InetAddress remoteIp = ProtobufRpcEngine.Server.getRemoteIp();
    checkAcls(resType, store, acl, vol, bucket, key,
        user != null ? user : getRemoteUser(),
        remoteIp != null ? remoteIp : omRpcAddress.getAddress(),
        remoteIp != null ? remoteIp.getHostName() : omRpcAddress.getHostName(),
        true, getVolumeOwner(vol, acl, resType));
  }

  /**
   * A variant of checkAcls that doesn't throw exception if permission denied.
   *
   * @return true if permission granted, false if permission denied.
   */
  private boolean hasAcls(String userName, ResourceType resType,
      StoreType store, ACLType acl, String vol, String bucket, String key) {
    try {
      return checkAcls(resType, store, acl, vol, bucket, key,
          UserGroupInformation.createRemoteUser(userName),
          ProtobufRpcEngine.Server.getRemoteIp(),
          ProtobufRpcEngine.Server.getRemoteIp().getHostName(),
          false, getVolumeOwner(vol, acl, resType));
    } catch (OMException ex) {
      // Should not trigger exception here at all
      return false;
    }
  }

  public String getVolumeOwner(String vol, ACLType type, ResourceType resType)
      throws OMException {
    String volOwnerName = null;
    if (!vol.equals(OzoneConsts.OZONE_ROOT) &&
        !(type == ACLType.CREATE && resType == ResourceType.VOLUME)) {
      volOwnerName = getVolumeOwner(vol);
    }
    return volOwnerName;
  }

  private String getVolumeOwner(String volume) throws OMException {
    Boolean lockAcquired = metadataManager.getLock().acquireReadLock(
        VOLUME_LOCK, volume);
    String dbVolumeKey = metadataManager.getVolumeKey(volume);
    OmVolumeArgs volumeArgs = null;
    try {
      volumeArgs = metadataManager.getVolumeTable().get(dbVolumeKey);
    } catch (IOException ioe) {
      if (ioe instanceof OMException) {
        throw (OMException)ioe;
      } else {
        throw new OMException("getVolumeOwner for Volume " + volume + " failed",
            ResultCodes.INTERNAL_ERROR);
      }
    } finally {
      if (lockAcquired) {
        metadataManager.getLock().releaseReadLock(VOLUME_LOCK, volume);
      }
    }
    if (volumeArgs != null) {
      return volumeArgs.getOwnerName();
    } else {
      throw new OMException("Volume " + volume + " is not found",
          OMException.ResultCodes.VOLUME_NOT_FOUND);
    }
  }

  /**
   * CheckAcls for the ozone object.
   *
   * @return true if permission granted, false if permission denied.
   * @throws OMException ResultCodes.PERMISSION_DENIED if permission denied
   *                     and throwOnPermissionDenied set to true.
   */
  @SuppressWarnings("parameternumber")
  public boolean checkAcls(ResourceType resType, StoreType storeType,
      ACLType aclType, String vol, String bucket, String key,
      UserGroupInformation ugi, InetAddress remoteAddress, String hostName,
      boolean throwIfPermissionDenied, String volumeOwner)
      throws OMException {
    OzoneObj obj = OzoneObjInfo.Builder.newBuilder()
        .setResType(resType)
        .setStoreType(storeType)
        .setVolumeName(vol)
        .setBucketName(bucket)
        .setKeyName(key).build();
    RequestContext context = RequestContext.newBuilder()
        .setClientUgi(ugi)
        .setIp(remoteAddress)
        .setHost(hostName)
        .setAclType(ACLIdentityType.USER)
        .setAclRights(aclType)
        .setOwnerName(volumeOwner)
        .build();
    if (!accessAuthorizer.checkAccess(obj, context)) {
      if (throwIfPermissionDenied) {
        LOG.warn("User {} doesn't have {} permission to access {} /{}/{}/{}",
            context.getClientUgi().getUserName(), context.getAclRights(),
            obj.getResourceType(), obj.getVolumeName(), obj.getBucketName(),
            obj.getKeyName());
        throw new OMException("User " + context.getClientUgi().getUserName() +
            " doesn't have " + context.getAclRights() +
            " permission to access " + obj.getResourceType() + " " +
            obj.getVolumeName() + " " + obj.getBucketName() + " " +
            obj.getKeyName(),
            ResultCodes.PERMISSION_DENIED);
      }
      return false;
    } else {
      return true;
    }
  }

  /**
   * Return true if Ozone acl's are enabled, else false.
   *
   * @return boolean
   */
  public boolean getAclsEnabled() {
    return isAclEnabled;
  }

  /**
   * {@inheritDoc}
   */
  @Override
  public boolean setOwner(String volume, String owner) throws IOException {
    if (isAclEnabled) {
      checkAcls(ResourceType.VOLUME, StoreType.OZONE, ACLType.WRITE_ACL, volume,
          null, null);
    }
    Map<String, String> auditMap = buildAuditMap(volume);
    auditMap.put(OzoneConsts.OWNER, owner);
    try {
      metrics.incNumVolumeUpdates();
      volumeManager.setOwner(volume, owner);
      AUDIT.logWriteSuccess(buildAuditMessageForSuccess(OMAction.SET_OWNER,
          auditMap));
      return true;
    } catch (Exception ex) {
      metrics.incNumVolumeUpdateFails();
      AUDIT.logWriteFailure(buildAuditMessageForFailure(OMAction.SET_OWNER,
          auditMap, ex)
      );
      throw ex;
    }
  }

  /**
   * Changes the Quota on a volume.
   *
   * @param volume - Name of the volume.
   * @param quotaInNamespace - Volume quota in counts.
   * @param quotaInBytes - Volume quota in bytes.
   * @throws IOException
   */
  @Override
  public void setQuota(String volume, long quotaInNamespace,
                       long quotaInBytes) throws IOException {
    throw new UnsupportedOperationException("OzoneManager does not require " +
        "this to be implemented. As this requests use a new approach");
  }

  /**
   * Checks if the specified user can access this volume.
   *
   * @param volume  - volume
   * @param userAcl - user acls which needs to be checked for access
   * @return true if the user has required access for the volume, false
   * otherwise
   * @throws IOException
   */
  @Override
  public boolean checkVolumeAccess(String volume, OzoneAclInfo userAcl)
      throws IOException {
    if (isAclEnabled) {
      checkAcls(ResourceType.VOLUME, StoreType.OZONE,
          ACLType.READ, volume, null, null);
    }
    boolean auditSuccess = true;
    Map<String, String> auditMap = buildAuditMap(volume);
    auditMap.put(OzoneConsts.USER_ACL,
        (userAcl == null) ? null : userAcl.getName());
    try {
      metrics.incNumVolumeCheckAccesses();
      return volumeManager.checkVolumeAccess(volume, userAcl);
    } catch (Exception ex) {
      metrics.incNumVolumeCheckAccessFails();
      auditSuccess = false;
      AUDIT.logReadFailure(buildAuditMessageForFailure(
          OMAction.CHECK_VOLUME_ACCESS, auditMap, ex));
      throw ex;
    } finally {
      if (auditSuccess) {
        AUDIT.logReadSuccess(buildAuditMessageForSuccess(
            OMAction.CHECK_VOLUME_ACCESS, auditMap));
      }
    }
  }

  /**
   * Gets the volume information.
   *
   * @param volume - Volume name.
   * @return VolumeArgs or exception is thrown.
   * @throws IOException
   */
  @Override
  public OmVolumeArgs getVolumeInfo(String volume) throws IOException {
    if (isAclEnabled) {
      checkAcls(ResourceType.VOLUME, StoreType.OZONE, ACLType.READ, volume,
          null, null);
    }

    boolean auditSuccess = true;
    Map<String, String> auditMap = buildAuditMap(volume);
    try {
      metrics.incNumVolumeInfos();
      return volumeManager.getVolumeInfo(volume);
    } catch (Exception ex) {
      metrics.incNumVolumeInfoFails();
      auditSuccess = false;
      AUDIT.logReadFailure(buildAuditMessageForFailure(OMAction.READ_VOLUME,
          auditMap, ex));
      throw ex;
    } finally {
      if (auditSuccess) {
        AUDIT.logReadSuccess(buildAuditMessageForSuccess(OMAction.READ_VOLUME,
            auditMap));
      }
    }
  }

  /**
   * Deletes an existing empty volume.
   *
   * @param volume - Name of the volume.
   * @throws IOException
   */
  @Override
  public void deleteVolume(String volume) throws IOException {
    try {
      if (isAclEnabled) {
        checkAcls(ResourceType.VOLUME, StoreType.OZONE, ACLType.DELETE, volume,
            null, null);
      }
      metrics.incNumVolumeDeletes();
      volumeManager.deleteVolume(volume);
      AUDIT.logWriteSuccess(buildAuditMessageForSuccess(OMAction.DELETE_VOLUME,
          buildAuditMap(volume)));
      metrics.decNumVolumes();
    } catch (Exception ex) {
      metrics.incNumVolumeDeleteFails();
      AUDIT.logWriteFailure(buildAuditMessageForFailure(OMAction.DELETE_VOLUME,
          buildAuditMap(volume), ex));
      throw ex;
    }
  }

  /**
   * Lists volumes accessible by a specific user.
   *
   * @param userName - user name
   * @param prefix   - Filter prefix -- Return only entries that match this.
   * @param prevKey  - Previous key -- List starts from the next from the
   *                 prevkey
   * @param maxKeys  - Max number of keys to return.
   * @return List of Volumes.
   * @throws IOException
   */
  @Override
  public List<OmVolumeArgs> listVolumeByUser(String userName, String prefix,
      String prevKey, int maxKeys) throws IOException {
    UserGroupInformation remoteUserUgi =
        ProtobufRpcEngine.Server.getRemoteUser();
    if (isAclEnabled) {
      if (remoteUserUgi == null) {
        LOG.error("Rpc user UGI is null. Authorization failed.");
        throw new OMException("Rpc user UGI is null. Authorization failed.",
            ResultCodes.PERMISSION_DENIED);
      }
    }
    boolean auditSuccess = true;
    Map<String, String> auditMap = new LinkedHashMap<>();
    auditMap.put(OzoneConsts.PREV_KEY, prevKey);
    auditMap.put(OzoneConsts.PREFIX, prefix);
    auditMap.put(OzoneConsts.MAX_KEYS, String.valueOf(maxKeys));
    auditMap.put(OzoneConsts.USERNAME, userName);
    try {
      metrics.incNumVolumeLists();
      if (isAclEnabled) {
        // List all volumes first
        List<OmVolumeArgs> listAllVolumes = volumeManager.listVolumes(
            null, prefix, prevKey, maxKeys);
        List<OmVolumeArgs> result = new ArrayList<>();
        // Filter all volumes by LIST ACL
        for (OmVolumeArgs volumeArgs : listAllVolumes) {
          if (hasAcls(userName, ResourceType.VOLUME, StoreType.OZONE,
              ACLType.LIST, volumeArgs.getVolume(), null, null)) {
            result.add(volumeArgs);
          }
        }
        return result;
      } else {
        // When ACL is not enabled, fallback to filter by owner
        return volumeManager.listVolumes(userName, prefix, prevKey, maxKeys);
      }
    } catch (Exception ex) {
      metrics.incNumVolumeListFails();
      auditSuccess = false;
      AUDIT.logReadFailure(buildAuditMessageForFailure(OMAction.LIST_VOLUMES,
          auditMap, ex));
      throw ex;
    } finally {
      if (auditSuccess) {
        AUDIT.logReadSuccess(buildAuditMessageForSuccess(OMAction.LIST_VOLUMES,
            auditMap));
      }
    }
  }

  /**
   * Lists volume all volumes in the cluster.
   *
   * @param prefix  - Filter prefix -- Return only entries that match this.
   * @param prevKey - Previous key -- List starts from the next from the
   *                prevkey
   * @param maxKeys - Max number of keys to return.
   * @return List of Volumes.
   * @throws IOException
   */
  @Override
  public List<OmVolumeArgs> listAllVolumes(String prefix, String prevKey, int
      maxKeys) throws IOException {
    boolean auditSuccess = true;
    Map<String, String> auditMap = new LinkedHashMap<>();
    auditMap.put(OzoneConsts.PREV_KEY, prevKey);
    auditMap.put(OzoneConsts.PREFIX, prefix);
    auditMap.put(OzoneConsts.MAX_KEYS, String.valueOf(maxKeys));
    auditMap.put(OzoneConsts.USERNAME, null);
    try {
      metrics.incNumVolumeLists();
      if (!allowListAllVolumes) {
        // Only admin can list all volumes when disallowed in config
        if (isAclEnabled) {
          checkAcls(ResourceType.VOLUME, StoreType.OZONE, ACLType.LIST,
              OzoneConsts.OZONE_ROOT, null, null);
        }
      }
      return volumeManager.listVolumes(null, prefix, prevKey, maxKeys);
    } catch (Exception ex) {
      metrics.incNumVolumeListFails();
      auditSuccess = false;
      AUDIT.logReadFailure(buildAuditMessageForFailure(OMAction.LIST_VOLUMES,
          auditMap, ex));
      throw ex;
    } finally {
      if (auditSuccess) {
        AUDIT.logReadSuccess(buildAuditMessageForSuccess(OMAction.LIST_VOLUMES,
            auditMap));
      }
    }
  }

  /**
   * Creates a bucket.
   *
   * @param bucketInfo - BucketInfo to create bucket.
   * @throws IOException
   */
  @Override
  public void createBucket(OmBucketInfo bucketInfo) throws IOException {
    try {
      if (isAclEnabled) {
        checkAcls(ResourceType.VOLUME, StoreType.OZONE, ACLType.CREATE,
            bucketInfo.getVolumeName(), bucketInfo.getBucketName(), null);
      }
      metrics.incNumBucketCreates();
      bucketManager.createBucket(bucketInfo);
      AUDIT.logWriteSuccess(buildAuditMessageForSuccess(OMAction.CREATE_BUCKET,
          (bucketInfo == null) ? null : bucketInfo.toAuditMap()));
      metrics.incNumBuckets();
    } catch (Exception ex) {
      metrics.incNumBucketCreateFails();
      AUDIT.logWriteFailure(buildAuditMessageForFailure(OMAction.CREATE_BUCKET,
          (bucketInfo == null) ? null : bucketInfo.toAuditMap(), ex));
      throw ex;
    }
  }

  /**
   * {@inheritDoc}
   */
  @Override
  public List<OmBucketInfo> listBuckets(String volumeName,
      String startKey, String prefix, int maxNumOfBuckets)
      throws IOException {
    if (isAclEnabled) {
      checkAcls(ResourceType.VOLUME, StoreType.OZONE, ACLType.LIST, volumeName,
          null, null);
    }
    boolean auditSuccess = true;
    Map<String, String> auditMap = buildAuditMap(volumeName);
    auditMap.put(OzoneConsts.START_KEY, startKey);
    auditMap.put(OzoneConsts.PREFIX, prefix);
    auditMap.put(OzoneConsts.MAX_NUM_OF_BUCKETS,
        String.valueOf(maxNumOfBuckets));
    try {
      metrics.incNumBucketLists();
      return bucketManager.listBuckets(volumeName,
          startKey, prefix, maxNumOfBuckets);
    } catch (IOException ex) {
      metrics.incNumBucketListFails();
      auditSuccess = false;
      AUDIT.logReadFailure(buildAuditMessageForFailure(OMAction.LIST_BUCKETS,
          auditMap, ex));
      throw ex;
    } finally {
      if (auditSuccess) {
        AUDIT.logReadSuccess(buildAuditMessageForSuccess(OMAction.LIST_BUCKETS,
            auditMap));
      }
    }
  }

  /**
   * Gets the bucket information.
   *
   * @param volume - Volume name.
   * @param bucket - Bucket name.
   * @return OmBucketInfo or exception is thrown.
   * @throws IOException
   */
  @Override
  public OmBucketInfo getBucketInfo(String volume, String bucket)
      throws IOException {
    if (isAclEnabled) {
      checkAcls(ResourceType.BUCKET, StoreType.OZONE, ACLType.READ, volume,
          bucket, null);
    }
    boolean auditSuccess = true;
    Map<String, String> auditMap = buildAuditMap(volume);
    auditMap.put(OzoneConsts.BUCKET, bucket);
    try {
      metrics.incNumBucketInfos();
      return bucketManager.getBucketInfo(volume, bucket);
    } catch (Exception ex) {
      metrics.incNumBucketInfoFails();
      auditSuccess = false;
      AUDIT.logReadFailure(buildAuditMessageForFailure(OMAction.READ_BUCKET,
          auditMap, ex));
      throw ex;
    } finally {
      if (auditSuccess) {
        AUDIT.logReadSuccess(buildAuditMessageForSuccess(OMAction.READ_BUCKET,
            auditMap));
      }
    }
  }

  /**
   * Allocate a key.
   *
   * @param args - attributes of the key.
   * @return OpenKeySession - a handler to key that client uses to
   * talk to container.
   * @throws IOException
   */
  @Override
  public OpenKeySession openKey(OmKeyArgs args) throws IOException {
    ResolvedBucket bucket = resolveBucketLink(args);

    if (isAclEnabled) {
      try {
        checkAcls(ResourceType.KEY, StoreType.OZONE, ACLType.WRITE,
            bucket.realVolume(), bucket.realBucket(), args.getKeyName());
      } catch (OMException ex) {
        // For new keys key checkAccess call will fail as key doesn't exist.
        // Check user access for bucket.
        if (ex.getResult().equals(KEY_NOT_FOUND)) {
          checkAcls(ResourceType.BUCKET, StoreType.OZONE, ACLType.WRITE,
              bucket.realVolume(), bucket.realBucket(), args.getKeyName());
        } else {
          throw ex;
        }
      }
    }

    boolean auditSuccess = true;
    Map<String, String> auditMap = bucket.audit(args.toAuditMap());

    args = bucket.update(args);

    try {
      metrics.incNumKeyAllocates();
      return keyManager.openKey(args);
    } catch (Exception ex) {
      metrics.incNumKeyAllocateFails();
      auditSuccess = false;
      AUDIT.logWriteFailure(buildAuditMessageForFailure(OMAction.ALLOCATE_KEY,
          auditMap, ex));
      throw ex;
    } finally {
      if (auditSuccess) {
        AUDIT.logWriteSuccess(buildAuditMessageForSuccess(
            OMAction.ALLOCATE_KEY, auditMap));
      }
    }
  }

  @Override
  public void commitKey(OmKeyArgs args, long clientID)
      throws IOException {
    ResolvedBucket bucket = resolveBucketLink(args);

    if (isAclEnabled) {
      try {
        checkAcls(ResourceType.KEY, StoreType.OZONE, ACLType.WRITE,
            bucket.realVolume(), bucket.realBucket(), args.getKeyName());
      } catch (OMException ex) {
        // For new keys key checkAccess call will fail as key doesn't exist.
        // Check user access for bucket.
        if (ex.getResult().equals(KEY_NOT_FOUND)) {
          checkAcls(ResourceType.BUCKET, StoreType.OZONE, ACLType.WRITE,
              bucket.realVolume(), bucket.realBucket(), args.getKeyName());
        } else {
          throw ex;
        }
      }
    }

    Map<String, String> auditMap = bucket.audit(args.toAuditMap());
    auditMap.put(OzoneConsts.CLIENT_ID, String.valueOf(clientID));

    args = bucket.update(args);

    try {
      metrics.incNumKeyCommits();
      keyManager.commitKey(args, clientID);
      AUDIT.logWriteSuccess(buildAuditMessageForSuccess(OMAction.COMMIT_KEY,
          auditMap));
      // As when we commit the key it is visible, so we should increment here.
      // As key also can have multiple versions, we need to increment keys
      // only if version is 0. Currently we have not complete support of
      // versioning of keys. So, this can be revisited later.
      if (args.getLocationInfoList() != null &&
          args.getLocationInfoList().size() > 0 &&
          args.getLocationInfoList().get(0) != null &&
          args.getLocationInfoList().get(0).getCreateVersion() == 0) {
        metrics.incNumKeys();
      }
    } catch (Exception ex) {
      metrics.incNumKeyCommitFails();
      AUDIT.logWriteFailure(buildAuditMessageForFailure(OMAction.COMMIT_KEY,
          auditMap, ex));
      throw ex;
    }
  }

  @Override
  public OmKeyLocationInfo allocateBlock(OmKeyArgs args, long clientID,
      ExcludeList excludeList) throws IOException {
    ResolvedBucket bucket = resolveBucketLink(args);

    if (isAclEnabled) {
      try {
        checkAcls(ResourceType.KEY, StoreType.OZONE, ACLType.WRITE,
            bucket.realVolume(), bucket.realBucket(), args.getKeyName());
      } catch (OMException ex) {
        // For new keys key checkAccess call will fail as key doesn't exist.
        // Check user access for bucket.
        if (ex.getResult().equals(KEY_NOT_FOUND)) {
          checkAcls(ResourceType.BUCKET, StoreType.OZONE, ACLType.WRITE,
              bucket.realVolume(), bucket.realBucket(), args.getKeyName());
        } else {
          throw ex;
        }
      }
    }

    boolean auditSuccess = true;
    Map<String, String> auditMap = bucket.audit(args.toAuditMap());
    auditMap.put(OzoneConsts.CLIENT_ID, String.valueOf(clientID));

    args = bucket.update(args);

    try {
      metrics.incNumBlockAllocateCalls();
      return keyManager.allocateBlock(args, clientID, excludeList);
    } catch (Exception ex) {
      metrics.incNumBlockAllocateCallFails();
      auditSuccess = false;
      AUDIT.logWriteFailure(buildAuditMessageForFailure(OMAction.ALLOCATE_BLOCK,
          auditMap, ex));
      throw ex;
    } finally {
      if (auditSuccess) {
        AUDIT.logWriteSuccess(buildAuditMessageForSuccess(
            OMAction.ALLOCATE_BLOCK, auditMap));
      }
    }
  }

  /**
   * Lookup a key.
   *
   * @param args - attributes of the key.
   * @return OmKeyInfo - the info about the requested key.
   * @throws IOException
   */
  @Override
  public OmKeyInfo lookupKey(OmKeyArgs args) throws IOException {
    ResolvedBucket bucket = resolveBucketLink(args);

    if (isAclEnabled) {
      checkAcls(ResourceType.KEY, StoreType.OZONE, ACLType.READ,
          bucket.realVolume(), bucket.realBucket(), args.getKeyName());
    }

    boolean auditSuccess = true;
    Map<String, String> auditMap = bucket.audit(args.toAuditMap());

    args = bucket.update(args);

    try {
      metrics.incNumKeyLookups();
      return keyManager.lookupKey(args, getClientAddress());
    } catch (Exception ex) {
      metrics.incNumKeyLookupFails();
      auditSuccess = false;
      AUDIT.logReadFailure(buildAuditMessageForFailure(OMAction.READ_KEY,
          auditMap, ex));
      throw ex;
    } finally {
      if (auditSuccess) {
        AUDIT.logReadSuccess(buildAuditMessageForSuccess(OMAction.READ_KEY,
            auditMap));
      }
    }
  }


  @Override
  public void renameKeys(OmRenameKeys omRenameKeys)
      throws IOException {
    throw new UnsupportedOperationException("OzoneManager does not require " +
        "this to be implemented. As write requests use a new approach");
  }

  @Override
  public void renameKey(OmKeyArgs args, String toKeyName) throws IOException {
    Preconditions.checkNotNull(args);

    ResolvedBucket bucket = resolveBucketLink(args);

    if (isAclEnabled) {
      checkAcls(ResourceType.KEY, StoreType.OZONE, ACLType.WRITE,
          bucket.realVolume(), bucket.realBucket(), args.getKeyName());
    }

    Map<String, String> auditMap = bucket.audit(args.toAuditMap());
    auditMap.put(OzoneConsts.TO_KEY_NAME, toKeyName);

    args = bucket.update(args);

    try {
      metrics.incNumKeyRenames();
      keyManager.renameKey(args, toKeyName);
      AUDIT.logWriteSuccess(buildAuditMessageForSuccess(OMAction.RENAME_KEY,
          auditMap));
    } catch (IOException e) {
      metrics.incNumKeyRenameFails();
      AUDIT.logWriteFailure(buildAuditMessageForFailure(OMAction.RENAME_KEY,
          auditMap, e));
      throw e;
    }
  }

  /**
   * Deletes an existing key.
   *
   * @param args - attributes of the key.
   * @throws IOException
   */
  @Override
  public void deleteKey(OmKeyArgs args) throws IOException {
    Map<String, String> auditMap = args.toAuditMap();
    try {
      ResolvedBucket bucket = resolveBucketLink(args);
      args = bucket.update(args);

      if (isAclEnabled) {
        checkAcls(ResourceType.KEY, StoreType.OZONE, ACLType.DELETE,
            bucket.realVolume(), bucket.realBucket(), args.getKeyName());
      }

      metrics.incNumKeyDeletes();
      keyManager.deleteKey(args);
      AUDIT.logWriteSuccess(buildAuditMessageForSuccess(OMAction.DELETE_KEY,
          auditMap));
      metrics.decNumKeys();
    } catch (Exception ex) {
      metrics.incNumKeyDeleteFails();
      AUDIT.logWriteFailure(buildAuditMessageForFailure(OMAction.DELETE_KEY,
          auditMap, ex));
      throw ex;
    }
  }

  /**
   * Deletes an existing key.
   *
   * @param deleteKeys - List of keys to be deleted from volume and a bucket.
   * @throws IOException
   */
  @Override
  public void deleteKeys(OmDeleteKeys deleteKeys) throws IOException {
    throw new UnsupportedOperationException("OzoneManager does not require " +
        "this to be implemented. As write requests use a new approach");
  }

  @Override
  public List<OmKeyInfo> listKeys(String volumeName, String bucketName,
      String startKey, String keyPrefix, int maxKeys) throws IOException {

    ResolvedBucket bucket = resolveBucketLink(Pair.of(volumeName, bucketName));

    if (isAclEnabled) {
      checkAcls(ResourceType.BUCKET, StoreType.OZONE, ACLType.LIST,
          bucket.realVolume(), bucket.realBucket(), keyPrefix);
    }

    boolean auditSuccess = true;
    Map<String, String> auditMap = bucket.audit();
    auditMap.put(OzoneConsts.START_KEY, startKey);
    auditMap.put(OzoneConsts.MAX_KEYS, String.valueOf(maxKeys));
    auditMap.put(OzoneConsts.KEY_PREFIX, keyPrefix);

    try {
      metrics.incNumKeyLists();
      return keyManager.listKeys(bucket.realVolume(), bucket.realBucket(),
          startKey, keyPrefix, maxKeys);
    } catch (IOException ex) {
      metrics.incNumKeyListFails();
      auditSuccess = false;
      AUDIT.logReadFailure(buildAuditMessageForFailure(OMAction.LIST_KEYS,
          auditMap, ex));
      throw ex;
    } finally {
      if (auditSuccess) {
        AUDIT.logReadSuccess(buildAuditMessageForSuccess(OMAction.LIST_KEYS,
            auditMap));
      }
    }
  }

  @Override
  public List<RepeatedOmKeyInfo> listTrash(String volumeName,
      String bucketName, String startKeyName, String keyPrefix, int maxKeys)
      throws IOException {

    // bucket links not supported

    if (isAclEnabled) {
      checkAcls(ResourceType.BUCKET, StoreType.OZONE, ACLType.LIST,
          volumeName, bucketName, keyPrefix);
    }

    boolean auditSuccess = true;
    Map<String, String> auditMap = buildAuditMap(volumeName);
    auditMap.put(OzoneConsts.BUCKET, bucketName);
    auditMap.put(OzoneConsts.START_KEY, startKeyName);
    auditMap.put(OzoneConsts.KEY_PREFIX, keyPrefix);
    auditMap.put(OzoneConsts.MAX_KEYS, String.valueOf(maxKeys));

    try {
      metrics.incNumTrashKeyLists();
      return keyManager.listTrash(volumeName, bucketName,
          startKeyName, keyPrefix, maxKeys);
    } catch (IOException ex) {
      metrics.incNumTrashKeyListFails();
      auditSuccess = false;
      AUDIT.logReadFailure(buildAuditMessageForFailure(OMAction.LIST_TRASH,
          auditMap, ex));
      throw ex;
    } finally {
      if (auditSuccess) {
        AUDIT.logReadSuccess(buildAuditMessageForSuccess(OMAction.LIST_TRASH,
            auditMap));
      }
    }
  }

  /**
   * Sets bucket property from args.
   *
   * @param args - BucketArgs.
   * @throws IOException
   */
  @Override
  public void setBucketProperty(OmBucketArgs args)
      throws IOException {
    if (isAclEnabled) {
      checkAcls(ResourceType.BUCKET, StoreType.OZONE, ACLType.WRITE,
          args.getVolumeName(), args.getBucketName(), null);
    }
    try {
      metrics.incNumBucketUpdates();
      bucketManager.setBucketProperty(args);
      AUDIT.logWriteSuccess(buildAuditMessageForSuccess(OMAction.UPDATE_BUCKET,
          (args == null) ? null : args.toAuditMap()));
    } catch (Exception ex) {
      metrics.incNumBucketUpdateFails();
      AUDIT.logWriteFailure(buildAuditMessageForFailure(OMAction.UPDATE_BUCKET,
          (args == null) ? null : args.toAuditMap(), ex));
      throw ex;
    }
  }

  /**
   * Deletes an existing empty bucket from volume.
   *
   * @param volume - Name of the volume.
   * @param bucket - Name of the bucket.
   * @throws IOException
   */
  @Override
  public void deleteBucket(String volume, String bucket) throws IOException {
    if (isAclEnabled) {
      checkAcls(ResourceType.BUCKET, StoreType.OZONE, ACLType.WRITE, volume,
          bucket, null);
    }
    Map<String, String> auditMap = buildAuditMap(volume);
    auditMap.put(OzoneConsts.BUCKET, bucket);
    try {
      metrics.incNumBucketDeletes();
      bucketManager.deleteBucket(volume, bucket);
      AUDIT.logWriteSuccess(buildAuditMessageForSuccess(OMAction.DELETE_BUCKET,
          auditMap));
      metrics.decNumBuckets();
    } catch (Exception ex) {
      metrics.incNumBucketDeleteFails();
      AUDIT.logWriteFailure(buildAuditMessageForFailure(OMAction.DELETE_BUCKET,
          auditMap, ex));
      throw ex;
    }
  }

  private Map<String, String> buildAuditMap(String volume) {
    Map<String, String> auditMap = new LinkedHashMap<>();
    auditMap.put(OzoneConsts.VOLUME, volume);
    return auditMap;
  }

  public AuditLogger getAuditLogger() {
    return AUDIT;
  }

  @Override
  public AuditMessage buildAuditMessageForSuccess(AuditAction op,
      Map<String, String> auditMap) {

    return new AuditMessage.Builder()
        .setUser(getRemoteUserName())
        .atIp(Server.getRemoteAddress())
        .forOperation(op)
        .withParams(auditMap)
        .withResult(AuditEventStatus.SUCCESS)
        .build();
  }

  @Override
  public AuditMessage buildAuditMessageForFailure(AuditAction op,
      Map<String, String> auditMap, Throwable throwable) {

    return new AuditMessage.Builder()
        .setUser(getRemoteUserName())
        .atIp(Server.getRemoteAddress())
        .forOperation(op)
        .withParams(auditMap)
        .withResult(AuditEventStatus.FAILURE)
        .withException(throwable)
        .build();
  }

  private void registerMXBean() {
    Map<String, String> jmxProperties = new HashMap<>();
    jmxProperties.put("component", "ServerRuntime");
    this.omInfoBeanName = HddsUtils.registerWithJmxProperties(
        "OzoneManager", "OzoneManagerInfo", jmxProperties, this);
  }

  private void unregisterMXBean() {
    if (this.omInfoBeanName != null) {
      MBeans.unregister(this.omInfoBeanName);
      this.omInfoBeanName = null;
    }
  }

  private static String getClientAddress() {
    String clientMachine = Server.getRemoteAddress();
    if (clientMachine == null) { //not a RPC client
      clientMachine = "";
    }
    return clientMachine;
  }

  @Override
  public String getRpcPort() {
    return "" + omRpcAddress.getPort();
  }

  @VisibleForTesting
  public OzoneManagerHttpServer getHttpServer() {
    return httpServer;
  }

  @Override
  public List<ServiceInfo> getServiceList() throws IOException {
    // When we implement multi-home this call has to be handled properly.
    List<ServiceInfo> services = new ArrayList<>();
    ServiceInfo.Builder omServiceInfoBuilder = ServiceInfo.newBuilder()
        .setNodeType(HddsProtos.NodeType.OM)
        .setHostname(omRpcAddress.getHostName())
        .addServicePort(ServicePort.newBuilder()
            .setType(ServicePort.Type.RPC)
            .setValue(omRpcAddress.getPort())
            .build());
    if (httpServer != null
        && httpServer.getHttpAddress() != null) {
      omServiceInfoBuilder.addServicePort(ServicePort.newBuilder()
          .setType(ServicePort.Type.HTTP)
          .setValue(httpServer.getHttpAddress().getPort())
          .build());
    }
    if (httpServer != null
        && httpServer.getHttpsAddress() != null) {
      omServiceInfoBuilder.addServicePort(ServicePort.newBuilder()
          .setType(ServicePort.Type.HTTPS)
          .setValue(httpServer.getHttpsAddress().getPort())
          .build());
    }

    // Since this OM is processing the request, we can assume it to be the
    // leader OM

    OMRoleInfo omRole = OMRoleInfo.newBuilder()
        .setNodeId(getOMNodeId())
        .setServerRole(RaftPeerRole.LEADER.name())
        .build();
    omServiceInfoBuilder.setOmRoleInfo(omRole);

    if (isRatisEnabled) {
      if (omRatisServer != null) {
        omServiceInfoBuilder.addServicePort(ServicePort.newBuilder()
            .setType(ServicePort.Type.RATIS)
            .setValue(omNodeDetails.getRatisPort())
            .build());
      }

      for (OMNodeDetails peerNode : peerNodes) {
        ServiceInfo.Builder peerOmServiceInfoBuilder = ServiceInfo.newBuilder()
            .setNodeType(HddsProtos.NodeType.OM)
            .setHostname(peerNode.getHostName())
            .addServicePort(ServicePort.newBuilder()
                .setType(ServicePort.Type.RPC)
                .setValue(peerNode.getRpcPort())
                .build());

        OMRoleInfo peerOmRole = OMRoleInfo.newBuilder()
            .setNodeId(peerNode.getOMNodeId())
            .setServerRole(RaftPeerRole.FOLLOWER.name())
            .build();
        peerOmServiceInfoBuilder.setOmRoleInfo(peerOmRole);

        services.add(peerOmServiceInfoBuilder.build());
      }
    }

    services.add(omServiceInfoBuilder.build());

    // For client we have to return SCM with container protocol port,
    // not block protocol.
    InetSocketAddress scmAddr = getScmAddressForClients(
        configuration);
    ServiceInfo.Builder scmServiceInfoBuilder = ServiceInfo.newBuilder()
        .setNodeType(HddsProtos.NodeType.SCM)
        .setHostname(scmAddr.getHostName())
        .addServicePort(ServicePort.newBuilder()
            .setType(ServicePort.Type.RPC)
            .setValue(scmAddr.getPort()).build());
    services.add(scmServiceInfoBuilder.build());

    metrics.incNumGetServiceLists();
    // For now there is no exception that can can happen in this call,
    // so failure metrics is not handled. In future if there is any need to
    // handle exception in this method, we need to incorporate
    // metrics.incNumGetServiceListFails()
    return services;
  }

  @Override
  public ServiceInfoEx getServiceInfo() throws IOException {
    return new ServiceInfoEx(getServiceList(), caCertPem);
  }

  @Override
  public StatusAndMessages finalizeUpgrade(String upgradeClientID)
      throws IOException {
    return upgradeFinalizer.finalize(upgradeClientID, this);
  }

  @Override
  public StatusAndMessages queryUpgradeFinalizationProgress(
      String upgradeClientID, boolean takeover
  ) throws IOException {
    return upgradeFinalizer.reportStatus(upgradeClientID, takeover);
  }

  @Override
  /**
   * {@inheritDoc}
   */
  public S3SecretValue getS3Secret(String kerberosID) throws IOException {
    UserGroupInformation user = ProtobufRpcEngine.Server.getRemoteUser();

    // Check whether user name passed is matching with the current user or not.
    if (!user.getUserName().equals(kerberosID)) {
      throw new OMException("User mismatch. Requested user name is " +
          "mismatched " + kerberosID + ", with current user " +
          user.getUserName(), OMException.ResultCodes.USER_MISMATCH);
    }
    return s3SecretManager.getS3Secret(kerberosID);
  }

  @Override
  public OmMultipartInfo initiateMultipartUpload(OmKeyArgs keyArgs) throws
      IOException {

    Preconditions.checkNotNull(keyArgs);
    ResolvedBucket bucket = resolveBucketLink(keyArgs);

    Map<String, String> auditMap = bucket.audit(keyArgs.toAuditMap());

    keyArgs = bucket.update(keyArgs);

    metrics.incNumInitiateMultipartUploads();
    try {
      OmMultipartInfo result = keyManager.initiateMultipartUpload(keyArgs);
      AUDIT.logWriteSuccess(buildAuditMessageForSuccess(
          OMAction.INITIATE_MULTIPART_UPLOAD, auditMap));
      return result;
    } catch (IOException ex) {
      AUDIT.logWriteFailure(buildAuditMessageForFailure(
          OMAction.INITIATE_MULTIPART_UPLOAD, auditMap, ex));
      metrics.incNumInitiateMultipartUploadFails();
      throw ex;
    }
  }

  @Override
  public OmMultipartCommitUploadPartInfo commitMultipartUploadPart(
      OmKeyArgs keyArgs, long clientID) throws IOException {

    Preconditions.checkNotNull(keyArgs);
    ResolvedBucket bucket = resolveBucketLink(keyArgs);

    Map<String, String> auditMap = bucket.audit(keyArgs.toAuditMap());

    keyArgs = bucket.update(keyArgs);

    metrics.incNumCommitMultipartUploadParts();
    try {
      OmMultipartCommitUploadPartInfo result =
          keyManager.commitMultipartUploadPart(keyArgs, clientID);
      AUDIT.logWriteSuccess(buildAuditMessageForSuccess(
          OMAction.COMMIT_MULTIPART_UPLOAD_PARTKEY, auditMap));
      return result;
    } catch (IOException ex) {
      AUDIT.logWriteFailure(buildAuditMessageForFailure(
          OMAction.INITIATE_MULTIPART_UPLOAD, auditMap, ex));
      metrics.incNumCommitMultipartUploadPartFails();
      throw ex;
    }
  }

  @Override
  public OmMultipartUploadCompleteInfo completeMultipartUpload(
      OmKeyArgs omKeyArgs, OmMultipartUploadCompleteList multipartUploadList)
      throws IOException {

    Preconditions.checkNotNull(omKeyArgs);
    ResolvedBucket bucket = resolveBucketLink(omKeyArgs);

    Map<String, String> auditMap = bucket.audit(omKeyArgs.toAuditMap());
    auditMap.put(OzoneConsts.MULTIPART_LIST, multipartUploadList
        .getMultipartMap().toString());

    omKeyArgs = bucket.update(omKeyArgs);

    metrics.incNumCompleteMultipartUploads();
    try {
      OmMultipartUploadCompleteInfo result = keyManager.completeMultipartUpload(
              omKeyArgs, multipartUploadList);
      AUDIT.logWriteSuccess(buildAuditMessageForSuccess(OMAction
          .COMPLETE_MULTIPART_UPLOAD, auditMap));
      return result;
    } catch (IOException ex) {
      metrics.incNumCompleteMultipartUploadFails();
      AUDIT.logWriteFailure(buildAuditMessageForFailure(OMAction
          .COMPLETE_MULTIPART_UPLOAD, auditMap, ex));
      throw ex;
    }
  }

  @Override
  public void abortMultipartUpload(OmKeyArgs omKeyArgs) throws IOException {

    Preconditions.checkNotNull(omKeyArgs);
    ResolvedBucket bucket = resolveBucketLink(omKeyArgs);

    Map<String, String> auditMap = bucket.audit(omKeyArgs.toAuditMap());

    omKeyArgs = bucket.update(omKeyArgs);

    metrics.incNumAbortMultipartUploads();
    try {
      keyManager.abortMultipartUpload(omKeyArgs);
      AUDIT.logWriteSuccess(buildAuditMessageForSuccess(OMAction
          .COMPLETE_MULTIPART_UPLOAD, auditMap));
    } catch (IOException ex) {
      metrics.incNumAbortMultipartUploadFails();
      AUDIT.logWriteFailure(buildAuditMessageForFailure(OMAction
          .COMPLETE_MULTIPART_UPLOAD, auditMap, ex));
      throw ex;
    }

  }

  @Override
  public OmMultipartUploadListParts listParts(final String volumeName,
      final String bucketName, String keyName, String uploadID,
      int partNumberMarker, int maxParts)  throws IOException {

    ResolvedBucket bucket = resolveBucketLink(Pair.of(volumeName, bucketName));

    Map<String, String> auditMap = bucket.audit();
    auditMap.put(OzoneConsts.KEY, keyName);
    auditMap.put(OzoneConsts.UPLOAD_ID, uploadID);
    auditMap.put(OzoneConsts.PART_NUMBER_MARKER,
        Integer.toString(partNumberMarker));
    auditMap.put(OzoneConsts.MAX_PARTS, Integer.toString(maxParts));

    metrics.incNumListMultipartUploadParts();
    try {
      OmMultipartUploadListParts omMultipartUploadListParts =
          keyManager.listParts(bucket.realVolume(), bucket.realBucket(),
              keyName, uploadID, partNumberMarker, maxParts);
      AUDIT.logWriteSuccess(buildAuditMessageForSuccess(OMAction
          .LIST_MULTIPART_UPLOAD_PARTS, auditMap));
      return omMultipartUploadListParts;
    } catch (IOException ex) {
      metrics.incNumListMultipartUploadPartFails();
      AUDIT.logWriteFailure(buildAuditMessageForFailure(OMAction
          .LIST_MULTIPART_UPLOAD_PARTS, auditMap, ex));
      throw ex;
    }
  }

  @Override
  public OmMultipartUploadList listMultipartUploads(String volumeName,
      String bucketName, String prefix) throws IOException {

    ResolvedBucket bucket = resolveBucketLink(Pair.of(volumeName, bucketName));

    Map<String, String> auditMap = bucket.audit();
    auditMap.put(OzoneConsts.PREFIX, prefix);

    metrics.incNumListMultipartUploads();
    try {
      OmMultipartUploadList omMultipartUploadList =
          keyManager.listMultipartUploads(bucket.realVolume(),
              bucket.realBucket(), prefix);
      AUDIT.logWriteSuccess(buildAuditMessageForSuccess(OMAction
          .LIST_MULTIPART_UPLOADS, auditMap));
      return omMultipartUploadList;

    } catch (IOException ex) {
      metrics.incNumListMultipartUploadFails();
      AUDIT.logWriteFailure(buildAuditMessageForFailure(OMAction
          .LIST_MULTIPART_UPLOADS, auditMap, ex));
      throw ex;
    }

  }

  @Override
  public OzoneFileStatus getFileStatus(OmKeyArgs args) throws IOException {
    ResolvedBucket bucket = resolveBucketLink(args);

    boolean auditSuccess = true;
    Map<String, String> auditMap = bucket.audit(args.toAuditMap());

    args = bucket.update(args);

    try {
      metrics.incNumGetFileStatus();
      return keyManager.getFileStatus(args, getClientAddress());
    } catch (IOException ex) {
      metrics.incNumGetFileStatusFails();
      auditSuccess = false;
      AUDIT.logReadFailure(
          buildAuditMessageForFailure(OMAction.GET_FILE_STATUS, auditMap, ex));
      throw ex;
    } finally {
      if (auditSuccess) {
        AUDIT.logReadSuccess(
            buildAuditMessageForSuccess(OMAction.GET_FILE_STATUS, auditMap));
      }
    }
  }

  private ResourceType getResourceType(OmKeyArgs args) {
    if (args.getKeyName() == null || args.getKeyName().length() == 0) {
      return ResourceType.BUCKET;
    }
    return ResourceType.KEY;
  }

  @Override
  public void createDirectory(OmKeyArgs args) throws IOException {
    ResolvedBucket bucket = resolveBucketLink(args);

    boolean auditSuccess = true;
    Map<String, String> auditMap = bucket.audit(args.toAuditMap());

    args = bucket.update(args);

    try {
      metrics.incNumCreateDirectory();
      keyManager.createDirectory(args);
    } catch (IOException ex) {
      metrics.incNumCreateDirectoryFails();
      auditSuccess = false;
      AUDIT.logWriteFailure(
          buildAuditMessageForFailure(OMAction.CREATE_DIRECTORY, auditMap, ex));
      throw ex;
    } finally {
      if (auditSuccess) {
        AUDIT.logWriteSuccess(
            buildAuditMessageForSuccess(OMAction.CREATE_DIRECTORY, auditMap));
      }
    }
  }

  @Override
  public OpenKeySession createFile(OmKeyArgs args, boolean overWrite,
      boolean recursive) throws IOException {
    ResolvedBucket bucket = resolveBucketLink(args);

    boolean auditSuccess = true;
    Map<String, String> auditMap = bucket.audit(args.toAuditMap());

    args = bucket.update(args);

    try {
      metrics.incNumCreateFile();
      return keyManager.createFile(args, overWrite, recursive);
    } catch (Exception ex) {
      metrics.incNumCreateFileFails();
      auditSuccess = false;
      AUDIT.logWriteFailure(buildAuditMessageForFailure(OMAction.CREATE_FILE,
          auditMap, ex));
      throw ex;
    } finally {
      if (auditSuccess) {
        AUDIT.logWriteSuccess(buildAuditMessageForSuccess(
            OMAction.CREATE_FILE, auditMap));
      }
    }
  }

  @Override
  public OmKeyInfo lookupFile(OmKeyArgs args) throws IOException {
    ResolvedBucket bucket = resolveBucketLink(args);

    if (isAclEnabled) {
      checkAcls(ResourceType.KEY, StoreType.OZONE, ACLType.READ,
          bucket.realVolume(), bucket.realBucket(), args.getKeyName());
    }

    boolean auditSuccess = true;
    Map<String, String> auditMap = bucket.audit(args.toAuditMap());

    args = bucket.update(args);

    try {
      metrics.incNumLookupFile();
      return keyManager.lookupFile(args, getClientAddress());
    } catch (Exception ex) {
      metrics.incNumLookupFileFails();
      auditSuccess = false;
      AUDIT.logWriteFailure(buildAuditMessageForFailure(OMAction.LOOKUP_FILE,
          auditMap, ex));
      throw ex;
    } finally {
      if (auditSuccess) {
        AUDIT.logWriteSuccess(buildAuditMessageForSuccess(
            OMAction.LOOKUP_FILE, auditMap));
      }
    }
  }

  @Override
  public List<OzoneFileStatus> listStatus(OmKeyArgs args, boolean recursive,
      String startKey, long numEntries) throws IOException {

    ResolvedBucket bucket = resolveBucketLink(args);

    if (isAclEnabled) {
      checkAcls(getResourceType(args), StoreType.OZONE, ACLType.READ,
          bucket.realVolume(), bucket.realBucket(), args.getKeyName());
    }

    boolean auditSuccess = true;
    Map<String, String> auditMap = bucket.audit(args.toAuditMap());

    args = bucket.update(args);

    try {
      metrics.incNumListStatus();
      return keyManager.listStatus(args, recursive, startKey, numEntries,
              getClientAddress());
    } catch (Exception ex) {
      metrics.incNumListStatusFails();
      auditSuccess = false;
      AUDIT.logReadFailure(buildAuditMessageForFailure(OMAction.LIST_STATUS,
          auditMap, ex));
      throw ex;
    } finally {
      if (auditSuccess) {
        AUDIT.logReadSuccess(buildAuditMessageForSuccess(
            OMAction.LIST_STATUS, auditMap));
      }
    }
  }

  private void auditAcl(OzoneObj ozoneObj, List<OzoneAcl> ozoneAcl,
      OMAction omAction, Exception ex) {
    Map<String, String> auditMap = ozoneObj.toAuditMap();
    if (ozoneAcl != null) {
      auditMap.put(OzoneConsts.ACL, ozoneAcl.toString());
    }

    if (ex == null) {
      AUDIT.logWriteSuccess(
          buildAuditMessageForSuccess(omAction, auditMap));
    } else {
      AUDIT.logWriteFailure(
          buildAuditMessageForFailure(omAction, auditMap, ex));
    }
  }

  /**
   * Add acl for Ozone object. Return true if acl is added successfully else
   * false.
   *
   * @param obj Ozone object for which acl should be added.
   * @param acl ozone acl to be added.
   * @throws IOException if there is error.
   */
  @Override
  public boolean addAcl(OzoneObj obj, OzoneAcl acl) throws IOException {
    boolean auditSuccess = true;

    try {
      if (isAclEnabled) {
        checkAcls(obj.getResourceType(), obj.getStoreType(), ACLType.WRITE_ACL,
            obj.getVolumeName(), obj.getBucketName(), obj.getKeyName());
      }
      metrics.incNumAddAcl();
      switch (obj.getResourceType()) {
      case VOLUME:
        return volumeManager.addAcl(obj, acl);
      case BUCKET:
        return bucketManager.addAcl(obj, acl);
      case KEY:
        return keyManager.addAcl(obj, acl);
      case PREFIX:
        return prefixManager.addAcl(obj, acl);
      default:
        throw new OMException("Unexpected resource type: " +
            obj.getResourceType(), INVALID_REQUEST);
      }
    } catch (Exception ex) {
      auditSuccess = false;
      auditAcl(obj, Arrays.asList(acl), OMAction.ADD_ACL, ex);
      throw ex;
    } finally {
      if (auditSuccess) {
        auditAcl(obj, Arrays.asList(acl), OMAction.ADD_ACL, null);
      }
    }
  }

  /**
   * Remove acl for Ozone object. Return true if acl is removed successfully
   * else false.
   *
   * @param obj Ozone object.
   * @param acl Ozone acl to be removed.
   * @throws IOException if there is error.
   */
  @Override
  public boolean removeAcl(OzoneObj obj, OzoneAcl acl) throws IOException {
    boolean auditSuccess = true;

    try {
      if (isAclEnabled) {
        checkAcls(obj.getResourceType(), obj.getStoreType(), ACLType.WRITE_ACL,
            obj.getVolumeName(), obj.getBucketName(), obj.getKeyName());
      }
      metrics.incNumRemoveAcl();
      switch (obj.getResourceType()) {
      case VOLUME:
        return volumeManager.removeAcl(obj, acl);
      case BUCKET:
        return bucketManager.removeAcl(obj, acl);
      case KEY:
        return keyManager.removeAcl(obj, acl);
      case PREFIX:
        return prefixManager.removeAcl(obj, acl);

      default:
        throw new OMException("Unexpected resource type: " +
            obj.getResourceType(), INVALID_REQUEST);
      }
    } catch (Exception ex) {
      auditSuccess = false;
      auditAcl(obj, Arrays.asList(acl), OMAction.REMOVE_ACL, ex);
      throw ex;
    } finally {
      if (auditSuccess) {
        auditAcl(obj, Arrays.asList(acl), OMAction.REMOVE_ACL, null);
      }
    }
  }

  /**
   * Acls to be set for given Ozone object. This operations reset ACL for given
   * object to list of ACLs provided in argument.
   *
   * @param obj  Ozone object.
   * @param acls List of acls.
   * @throws IOException if there is error.
   */
  @Override
  public boolean setAcl(OzoneObj obj, List<OzoneAcl> acls) throws IOException {
    boolean auditSuccess = true;

    try {
      if (isAclEnabled) {
        checkAcls(obj.getResourceType(), obj.getStoreType(), ACLType.WRITE_ACL,
            obj.getVolumeName(), obj.getBucketName(), obj.getKeyName());
      }
      metrics.incNumSetAcl();
      switch (obj.getResourceType()) {
      case VOLUME:
        return volumeManager.setAcl(obj, acls);
      case BUCKET:
        return bucketManager.setAcl(obj, acls);
      case KEY:
        return keyManager.setAcl(obj, acls);
      case PREFIX:
        return prefixManager.setAcl(obj, acls);
      default:
        throw new OMException("Unexpected resource type: " +
            obj.getResourceType(), INVALID_REQUEST);
      }
    } catch (Exception ex) {
      auditSuccess = false;
      auditAcl(obj, acls, OMAction.SET_ACL, ex);
      throw ex;
    } finally {
      if (auditSuccess) {
        auditAcl(obj, acls, OMAction.SET_ACL, null);
      }
    }
  }

  /**
   * Returns list of ACLs for given Ozone object.
   *
   * @param obj Ozone object.
   * @throws IOException if there is error.
   */
  @Override
  public List<OzoneAcl> getAcl(OzoneObj obj) throws IOException {
    boolean auditSuccess = true;

    try {
      if (isAclEnabled) {
        checkAcls(obj.getResourceType(), obj.getStoreType(), ACLType.READ_ACL,
            obj.getVolumeName(), obj.getBucketName(), obj.getKeyName());
      }
      metrics.incNumGetAcl();
      switch (obj.getResourceType()) {
      case VOLUME:
        return volumeManager.getAcl(obj);
      case BUCKET:
        return bucketManager.getAcl(obj);
      case KEY:
        return keyManager.getAcl(obj);
      case PREFIX:
        return prefixManager.getAcl(obj);

      default:
        throw new OMException("Unexpected resource type: " +
            obj.getResourceType(), INVALID_REQUEST);
      }
    } catch (Exception ex) {
      auditSuccess = false;
      auditAcl(obj, null, OMAction.GET_ACL, ex);
      throw ex;
    } finally {
      if (auditSuccess) {
        auditAcl(obj, null, OMAction.GET_ACL, null);
      }
    }
  }

  /**
   * Download and install latest checkpoint from leader OM.
   *
   * @param leaderId peerNodeID of the leader OM
   * @return If checkpoint is installed successfully, return the
   *         corresponding termIndex. Otherwise, return null.
   */
  public TermIndex installSnapshotFromLeader(String leaderId) {
    if (omSnapshotProvider == null) {
      LOG.error("OM Snapshot Provider is not configured as there are no peer " +
          "nodes.");
      return null;
    }

    DBCheckpoint omDBCheckpoint = getDBCheckpointFromLeader(leaderId);
    LOG.info("Downloaded checkpoint from Leader {} to the location {}",
        leaderId, omDBCheckpoint.getCheckpointLocation());

    TermIndex termIndex = null;
    try {
      termIndex = installCheckpoint(leaderId, omDBCheckpoint);
    } catch (Exception ex) {
      LOG.error("Failed to install snapshot from Leader OM.", ex);
    }
    return termIndex;
  }

  /**
   * Install checkpoint. If the checkpoints snapshot index is greater than
   * OM's last applied transaction index, then re-initialize the OM
   * state via this checkpoint. Before re-initializing OM state, the OM Ratis
   * server should be stopped so that no new transactions can be applied.
   */
  TermIndex installCheckpoint(String leaderId, DBCheckpoint omDBCheckpoint)
      throws Exception {

    Path checkpointLocation = omDBCheckpoint.getCheckpointLocation();
    OMTransactionInfo checkpointTrxnInfo = OzoneManagerRatisUtils
        .getTrxnInfoFromCheckpoint(configuration, checkpointLocation);

    LOG.info("Installing checkpoint with OMTransactionInfo {}",
        checkpointTrxnInfo);

    return installCheckpoint(leaderId, checkpointLocation, checkpointTrxnInfo);
  }

  TermIndex installCheckpoint(String leaderId, Path checkpointLocation,
      OMTransactionInfo checkpointTrxnInfo) throws Exception {

    File oldDBLocation = metadataManager.getStore().getDbLocation();
    try {
      // Stop Background services
      stopServices();

      // Pause the State Machine so that no new transactions can be applied.
      // This action also clears the OM Double Buffer so that if there are any
      // pending transactions in the buffer, they are discarded.
      omRatisServer.getOmStateMachine().pause();
    } catch (Exception e) {
      LOG.error("Failed to stop/ pause the services. Cannot proceed with " +
          "installing the new checkpoint.");
      // During stopServices, if KeyManager was stopped successfully and
      // OMMetadataManager stop failed, we should restart the KeyManager.
      keyManager.start(configuration);
      startTrashEmptier(configuration);
      throw e;
    }

    File dbBackup = null;
    TermIndex termIndex = omRatisServer.getLastAppliedTermIndex();
    long term = termIndex.getTerm();
    long lastAppliedIndex = termIndex.getIndex();

    // Check if current applied log index is smaller than the downloaded
    // checkpoint transaction index. If yes, proceed by stopping the ratis
    // server so that the OM state can be re-initialized. If no then do not
    // proceed with installSnapshot.
    boolean canProceed = OzoneManagerRatisUtils.verifyTransactionInfo(
        checkpointTrxnInfo, lastAppliedIndex, leaderId, checkpointLocation);

    if (canProceed) {
      try {
        dbBackup = replaceOMDBWithCheckpoint(lastAppliedIndex, oldDBLocation,
            checkpointLocation);
        term = checkpointTrxnInfo.getTerm();
        lastAppliedIndex = checkpointTrxnInfo.getTransactionIndex();
        LOG.info("Replaced DB with checkpoint from OM: {}, term: {}, index: {}",
            leaderId, term, lastAppliedIndex);
      } catch (Exception e) {
        LOG.error("Failed to install Snapshot from {} as OM failed to replace" +
            " DB with downloaded checkpoint. Reloading old OM state.", e);
      }
    } else {
      LOG.warn("Cannot proceed with InstallSnapshot as OM is at TermIndex {} " +
          "and checkpoint has lower TermIndex {}. Reloading old state of OM.",
          termIndex, checkpointTrxnInfo.getTermIndex());
    }

    // Reload the OM DB store with the new checkpoint.
    // Restart (unpause) the state machine and update its last applied index
    // to the installed checkpoint's snapshot index.
    try {
      reloadOMState(lastAppliedIndex, term);
      omRatisServer.getOmStateMachine().unpause(lastAppliedIndex, term);
      LOG.info("Reloaded OM state with Term: {} and Index: {}", term,
          lastAppliedIndex);
    } catch (Exception ex) {
      String errorMsg = "Failed to reload OM state and instantiate services.";
      exitManager.exitSystem(1, errorMsg, ex, LOG);
    }

    // Delete the backup DB
    try {
      if (dbBackup != null) {
        FileUtils.deleteFully(dbBackup);
      }
    } catch (Exception e) {
      LOG.error("Failed to delete the backup of the original DB {}", dbBackup);
    }

    if (lastAppliedIndex != checkpointTrxnInfo.getTransactionIndex()) {
      // Install Snapshot failed and old state was reloaded. Return null to
      // Ratis to indicate that installation failed.
      return null;
    }

    // TODO: We should only return the snpashotIndex to the leader.
    //  Should be fixed after RATIS-586
    TermIndex newTermIndex = TermIndex.valueOf(term, lastAppliedIndex);
    return newTermIndex;
  }


  /**
   * Download the latest OM DB checkpoint from the leader OM.
   *
   * @param leaderId OMNodeID of the leader OM node.
   * @return latest DB checkpoint from leader OM.
   */
  private DBCheckpoint getDBCheckpointFromLeader(String leaderId) {
    LOG.info("Downloading checkpoint from leader OM {} and reloading state " +
        "from the checkpoint.", leaderId);

    try {
      return omSnapshotProvider.getOzoneManagerDBSnapshot(leaderId);
    } catch (IOException e) {
      LOG.error("Failed to download checkpoint from OM leader {}", leaderId, e);
    }
    return null;
  }

  void stopServices() throws Exception {
    keyManager.stop();
    stopSecretManager();
    metadataManager.stop();
    stopTrashEmptier();
  }

  private void stopTrashEmptier() {
    if (this.emptier != null) {
      emptier.interrupt();
      emptier = null;
    }
  }

  /**
   * Replace the current OM DB with the new DB checkpoint.
   *
   * @param lastAppliedIndex the last applied index in the current OM DB.
   * @param checkpointPath   path to the new DB checkpoint
   * @return location of backup of the original DB
   * @throws Exception
   */
  File replaceOMDBWithCheckpoint(long lastAppliedIndex, File oldDB,
      Path checkpointPath) throws IOException {

    // Take a backup of the current DB
    String dbBackupName = OzoneConsts.OM_DB_BACKUP_PREFIX +
        lastAppliedIndex + "_" + System.currentTimeMillis();
    File dbDir = oldDB.getParentFile();
    File dbBackup = new File(dbDir, dbBackupName);

    try {
      Files.move(oldDB.toPath(), dbBackup.toPath());
    } catch (IOException e) {
      LOG.error("Failed to create a backup of the current DB. Aborting " +
          "snapshot installation.");
      throw e;
    }

    // Move the new DB checkpoint into the om metadata dir
    Path markerFile = new File(dbDir, DB_TRANSIENT_MARKER).toPath();
    try {
      // Create a Transient Marker file. This file will be deleted if the
      // checkpoint DB is successfully moved to the old DB location or if the
      // old DB backup is reset to its location. If not, then the OM DB is in
      // an inconsistent state and this marker file will fail OM from
      // starting up.
      Files.createFile(markerFile);
      Files.move(checkpointPath, oldDB.toPath());
      Files.deleteIfExists(markerFile);
    } catch (IOException e) {
      LOG.error("Failed to move downloaded DB checkpoint {} to metadata " +
              "directory {}. Resetting to original DB.", checkpointPath,
          oldDB.toPath());
      try {
        Files.move(dbBackup.toPath(), oldDB.toPath());
        Files.deleteIfExists(markerFile);
      } catch (IOException ex) {
        String errorMsg = "Failed to reset to original DB. OM is in an " +
            "inconsistent state.";
        ExitUtils.terminate(1, errorMsg, ex, LOG);
      }
      throw e;
    }
    return dbBackup;
  }

  /**
   * Re-instantiate MetadataManager with new DB checkpoint.
   * All the classes which use/ store MetadataManager should also be updated
   * with the new MetadataManager instance.
   */
  void reloadOMState(long newSnapshotIndex, long newSnapshotTermIndex)
      throws IOException {

    instantiateServices(true);

    // Restart required services
    metadataManager.start(configuration);
    keyManager.start(configuration);
    startTrashEmptier(configuration);

    // Set metrics and start metrics back ground thread
    metrics.setNumVolumes(metadataManager.countRowsInTable(metadataManager
        .getVolumeTable()));
    metrics.setNumBuckets(metadataManager.countRowsInTable(metadataManager
        .getBucketTable()));
    metrics.setNumKeys(metadataManager.countEstimatedRowsInTable(metadataManager
        .getKeyTable()));

    // Delete the omMetrics file if it exists and save the a new metrics file
    // with new data
    Files.deleteIfExists(getMetricsStorageFile().toPath());
    saveOmMetrics();

    // Update OM snapshot index with the new snapshot index (from the new OM
    // DB state).
    omRatisSnapshotInfo.updateTermIndex(newSnapshotTermIndex, newSnapshotIndex);
  }

  public static Logger getLogger() {
    return LOG;
  }

  public OzoneConfiguration getConfiguration() {
    return configuration;
  }

  public static void setTestSecureOmFlag(boolean testSecureOmFlag) {
    OzoneManager.testSecureOmFlag = testSecureOmFlag;
  }

  public String getOMNodeId() {
    return omNodeDetails.getOMNodeId();
  }

  public String getOMServiceId() {
    return omNodeDetails.getOMServiceId();
  }

  @VisibleForTesting
  public List<OMNodeDetails> getPeerNodes() {
    return peerNodes;
  }

  @VisibleForTesting
  public CertificateClient getCertificateClient() {
    return certClient;
  }

  public String getComponent() {
    return omComponent;
  }

  /**
   * Return maximum volumes count per user.
   *
   * @return maxUserVolumeCount
   */
  public long getMaxUserVolumeCount() {
    return maxUserVolumeCount;
  }
  /**
   * Return true, if the current OM node is leader and in ready state to
   * process the requests.
   *
   * If ratis is not enabled, then it always returns true.
   * @return
   */
  public boolean isLeaderReady() {
    return isRatisEnabled ?
        omRatisServer.checkLeaderStatus() == LEADER_AND_READY : true;
  }

  /**
   * Return if Ratis is enabled or not.
   *
   * @return
   */
  public boolean isRatisEnabled() {
    return isRatisEnabled;
  }

  /**
   * Get DB updates since a specific sequence number.
   *
   * @param dbUpdatesRequest request that encapsulates a sequence number.
   * @return Wrapper containing the updates.
   * @throws SequenceNumberNotFoundException if db is unable to read the data.
   */
  @Override
  public DBUpdates getDBUpdates(
      DBUpdatesRequest dbUpdatesRequest)
      throws SequenceNumberNotFoundException {
    DBUpdatesWrapper updatesSince = metadataManager.getStore()
        .getUpdatesSince(dbUpdatesRequest.getSequenceNumber());
    DBUpdates dbUpdates = new DBUpdates(updatesSince.getData());
    dbUpdates.setCurrentSequenceNumber(updatesSince.getCurrentSequenceNumber());
    return dbUpdates;
  }

  public OzoneDelegationTokenSecretManager getDelegationTokenMgr() {
    return delegationTokenMgr;
  }

  /**
   * Return list of OzoneAdministrators.
   */
  Collection<String> getOzoneAdmins(OzoneConfiguration conf)
      throws IOException {
    Collection<String> ozAdmins =
        conf.getTrimmedStringCollection(OZONE_ADMINISTRATORS);
    String omSPN = UserGroupInformation.getCurrentUser().getShortUserName();
    if (!ozAdmins.contains(omSPN)) {
      ozAdmins.add(omSPN);
    }
    return ozAdmins;
  }

  /**
   * Returns true if OzoneNativeAuthorizer is enabled and false if otherwise.
   *
   * @return if native authorizer is enabled.
   */
  public boolean isNativeAuthorizerEnabled() {
    return isNativeAuthorizerEnabled;
  }

  @VisibleForTesting
  public boolean isRunning() {
    return omState == State.RUNNING;
  }

  private void startJVMPauseMonitor() {
    // Start jvm monitor
    jvmPauseMonitor = new JvmPauseMonitor();
    jvmPauseMonitor.init(configuration);
    jvmPauseMonitor.start();
  }

  public ResolvedBucket resolveBucketLink(KeyArgs args,
      OMClientRequest omClientRequest) throws IOException {
    return resolveBucketLink(
        Pair.of(args.getVolumeName(), args.getBucketName()), omClientRequest);
  }

  public ResolvedBucket resolveBucketLink(OmKeyArgs args)
      throws IOException {
    return resolveBucketLink(
        Pair.of(args.getVolumeName(), args.getBucketName()));
  }

  public ResolvedBucket resolveBucketLink(Pair<String, String> requested,
      OMClientRequest omClientRequest)
      throws IOException {
    Pair<String, String> resolved;
    if (isAclEnabled) {
      resolved = resolveBucketLink(requested, new HashSet<>(),
              omClientRequest.createUGI(), omClientRequest.getRemoteAddress(),
              omClientRequest.getHostName());
    } else {
      resolved = resolveBucketLink(requested, new HashSet<>(),
          null, null, null);
    }
    return new ResolvedBucket(requested, resolved);
  }

  public ResolvedBucket resolveBucketLink(Pair<String, String> requested)
      throws IOException {

    Pair<String, String> resolved;
    try {
      if (isAclEnabled) {
        InetAddress remoteIp = Server.getRemoteIp();
        resolved = resolveBucketLink(requested, new HashSet<>(),
            Server.getRemoteUser(),
            remoteIp,
            remoteIp != null ? remoteIp.getHostName() :
                omRpcAddress.getHostName());
      } else {
        resolved = resolveBucketLink(requested, new HashSet<>(),
            null, null, null);
      }
    } catch (Throwable t) {
      throw t;
    }
    return new ResolvedBucket(requested, resolved);
  }

  /**
   * Resolves bucket symlinks. Read permission is required for following links.
   *
   * @param volumeAndBucket the bucket to be resolved (if it is a link)
   * @param visited collects link buckets visited during the resolution to
   *   avoid infinite loops
   * @param {@link UserGroupInformation}
   * @param remoteAddress
   * @param hostName
   * @return bucket location possibly updated with its actual volume and bucket
   *   after following bucket links
   * @throws IOException (most likely OMException) if ACL check fails, bucket is
   *   not found, loop is detected in the links, etc.
   */
  private Pair<String, String> resolveBucketLink(
      Pair<String, String> volumeAndBucket,
      Set<Pair<String, String>> visited,
      UserGroupInformation userGroupInformation,
      InetAddress remoteAddress,
      String hostName) throws IOException {

    String volumeName = volumeAndBucket.getLeft();
    String bucketName = volumeAndBucket.getRight();
    OmBucketInfo info = bucketManager.getBucketInfo(volumeName, bucketName);
    if (!info.isLink()) {
      return volumeAndBucket;
    }

    if (!visited.add(volumeAndBucket)) {
      throw new OMException("Detected loop in bucket links",
          DETECTED_LOOP_IN_BUCKET_LINKS);
    }

    if (isAclEnabled) {
      final ACLType type = ACLType.READ;
      checkAcls(ResourceType.BUCKET, StoreType.OZONE, type,
          volumeName, bucketName, null, userGroupInformation,
          remoteAddress, hostName, true,
          getVolumeOwner(volumeName, type, ResourceType.BUCKET));
    }

    return resolveBucketLink(
        Pair.of(info.getSourceVolume(), info.getSourceBucket()),
        visited, userGroupInformation, remoteAddress, hostName);
  }

  @VisibleForTesting
  void setExitManagerForTesting(ExitManager exitManagerForTesting) {
    this.exitManager = exitManagerForTesting;
  }


  public boolean getEnableFileSystemPaths() {
    return configuration.getBoolean(OZONE_OM_ENABLE_FILESYSTEM_PATHS,
        OZONE_OM_ENABLE_FILESYSTEM_PATHS_DEFAULT);
  }

  /**
   * Create volume which is required for S3Gateway operations.
   * @throws IOException
   */
  private void addS3GVolumeToDB() throws IOException {
    String s3VolumeName = HddsClientUtils.getS3VolumeName(configuration);
    String dbVolumeKey = metadataManager.getVolumeKey(s3VolumeName);

    if (!s3VolumeName.equals(OzoneConfigKeys.OZONE_S3_VOLUME_NAME_DEFAULT)) {
      LOG.warn("Make sure that all S3Gateway use same volume name." +
          " Otherwise user need to manually create/configure Volume " +
          "configured by S3Gateway");
    }
    if (!metadataManager.getVolumeTable().isExist(dbVolumeKey)) {
      // the highest transaction ID is reserved for this operation.
      long transactionID = MAX_TRXN_ID + 1;
      long objectID = OmUtils.addEpochToTxId(metadataManager.getOmEpoch(),
          transactionID);
      String userName =
          UserGroupInformation.getCurrentUser().getShortUserName();

      // Add volume and user info to DB and cache.

      OmVolumeArgs omVolumeArgs = createS3VolumeInfo(s3VolumeName, objectID);

      String dbUserKey = metadataManager.getUserKey(userName);
      PersistedUserVolumeInfo userVolumeInfo =
          PersistedUserVolumeInfo.newBuilder()
          .setObjectID(objectID)
          .setUpdateID(transactionID)
          .addVolumeNames(s3VolumeName).build();


      // Commit to DB.
      try(BatchOperation batchOperation =
          metadataManager.getStore().initBatchOperation()) {
        metadataManager.getVolumeTable().putWithBatch(batchOperation,
            dbVolumeKey, omVolumeArgs);

        metadataManager.getUserTable().putWithBatch(batchOperation, dbUserKey,
            userVolumeInfo);

        metadataManager.getStore().commitBatchOperation(batchOperation);
      }

      // Add to cache.
      metadataManager.getVolumeTable().addCacheEntry(
          new CacheKey<>(dbVolumeKey),
          new CacheValue<>(Optional.of(omVolumeArgs), transactionID));
      metadataManager.getUserTable().addCacheEntry(
          new CacheKey<>(dbUserKey),
          new CacheValue<>(Optional.of(userVolumeInfo), transactionID));
      LOG.info("Created Volume {} With Owner {} required for S3Gateway " +
              "operations.", s3VolumeName, userName);
    }
  }

  private OmVolumeArgs createS3VolumeInfo(String s3Volume,
      long objectID) throws IOException {
    String userName = UserGroupInformation.getCurrentUser().getShortUserName();
    long time = Time.now();

    // We need to set the updateID to DEFAULT_OM_UPDATE_ID, because when
    // acl op on S3v volume during updateID check it will fail if we have a
    // value with maximum transactionID. Because updateID checks if new
    // new updateID is greater than previous updateID, otherwise it fails.

    OmVolumeArgs.Builder omVolumeArgs = new OmVolumeArgs.Builder()
        .setVolume(s3Volume)
        .setUpdateID(DEFAULT_OM_UPDATE_ID)
        .setObjectID(objectID)
        .setCreationTime(time)
        .setModificationTime(time)
        .setOwnerName(userName)
        .setAdminName(userName)
        .setQuotaInBytes(OzoneConsts.QUOTA_RESET);

    // Provide ACLType of ALL which is default acl rights for user and group.
    List<OzoneAcl> listOfAcls = new ArrayList<>();
    //User ACL
    listOfAcls.add(new OzoneAcl(ACLIdentityType.USER,
        userName, ACLType.ALL, ACCESS));
    //Group ACLs of the User
    List<String> userGroups = Arrays.asList(UserGroupInformation
        .createRemoteUser(userName).getGroupNames());

    userGroups.stream().forEach((group) -> listOfAcls.add(
        new OzoneAcl(ACLIdentityType.GROUP, group, ACLType.ALL, ACCESS)));

    // Add ACLs
    for (OzoneAcl ozoneAcl : listOfAcls) {
      omVolumeArgs.addOzoneAcls(OzoneAcl.toProtobuf(ozoneAcl));
    }

    return omVolumeArgs.build();
  }

<<<<<<< HEAD
  public OMLayoutVersionManager getVersionManager() {
    return versionManager;
  }

  public OzoneManagerPrepareState getPrepareState() {
    return prepareState;
  }

  private void instantiatePrepareState(boolean withNewSnapshot)
      throws IOException {
    // If the prepare marker file is present and its index matches the last
    // transaction index in the OM DB, turn on the in memory flag to
    // put the ozone manager in prepare mode, disallowing write requests.
    // This must be done after metadataManager is instantiated
    // and before the RPC server is started.
    OMTransactionInfo txnInfo = metadataManager.getTransactionInfoTable()
        .get(TRANSACTION_INFO_KEY);
    prepareState = new OzoneManagerPrepareState(configuration);

    // If we have no transaction info in the DB, then no prepare request
    // could have been received, since the request would update the txn
    // index in the DB.
    if (txnInfo != null) {
      // Only puts OM in prepare mode if a marker file matching the txn index
      // is found.
      PrepareStatus status =
          prepareState.restorePrepare(txnInfo.getTransactionIndex());
      if (status == PrepareStatus.PREPARE_COMPLETED) {
        LOG.info("Ozone Manager {} restarted in prepare mode.",
            getOMNodeId());
      } else if (withNewSnapshot) {
        OMTransactionInfo prepareInfo =
            metadataManager.getTransactionInfoTable().get(PREPARE_MARKER_KEY);
        if (prepareInfo != null &&
            prepareInfo.getTransactionIndex() ==
                txnInfo.getTransactionIndex()) {
          LOG.info("Prepare Index matches last applied index, but the prepare" +
              " marker file is not found. A snapshot is being installed in " +
              " this OM. Enabling prepare gate.");
          prepareState.finishPrepare(prepareInfo.getTransactionIndex());
        } else {
          prepareState.cancelPrepare();
        }
      }
    } else {
      // Make sure OM prepare state is clean before proceeding.
      prepareState.cancelPrepare();
    }
  }
=======
  public int getMinMultipartUploadPartSize() {
    return minMultipartUploadPartSize;
  }

  @VisibleForTesting
  public void setMinMultipartUploadPartSize(int partSizeForTest) {
    this.minMultipartUploadPartSize = partSizeForTest;
  }

>>>>>>> f8f1b5f9
}<|MERGE_RESOLUTION|>--- conflicted
+++ resolved
@@ -3834,7 +3834,6 @@
     return omVolumeArgs.build();
   }
 
-<<<<<<< HEAD
   public OMLayoutVersionManager getVersionManager() {
     return versionManager;
   }
@@ -3884,7 +3883,7 @@
       prepareState.cancelPrepare();
     }
   }
-=======
+
   public int getMinMultipartUploadPartSize() {
     return minMultipartUploadPartSize;
   }
@@ -3893,6 +3892,4 @@
   public void setMinMultipartUploadPartSize(int partSizeForTest) {
     this.minMultipartUploadPartSize = partSizeForTest;
   }
-
->>>>>>> f8f1b5f9
 }