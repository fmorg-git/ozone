--- conflicted
+++ resolved
@@ -180,16 +180,11 @@
       if (omKeyInfo == null) {
         String action = isRecovery ? "recovery" : isHSync ? "hsync" : "commit";
         throw new OMException("Failed to " + action + " key, as " +
-<<<<<<< HEAD
             dbOpenFileKey + " entry is not found in the OpenKey table", KEY_NOT_FOUND);
       } else if (omKeyInfo.getMetadata().containsKey(OzoneConsts.DELETED_HSYNC_KEY) ||
           omKeyInfo.getMetadata().containsKey(OzoneConsts.OVERWRITTEN_HSYNC_KEY)) {
         throw new OMException("Open Key " + keyName + " is already deleted/overwritten",
             KEY_NOT_FOUND);
-=======
-                dbOpenFileKey + " entry is not found in the OpenKey table",
-                KEY_NOT_FOUND);
->>>>>>> 02014485
       }
 
       if (omKeyInfo.getMetadata().containsKey(OzoneConsts.LEASE_RECOVERY) &&
@@ -242,27 +237,12 @@
       // not kept. Bucket versioning will be effective from the first key
       // creation after the knob turned on.
       Map<String, RepeatedOmKeyInfo> oldKeyVersionsToDeleteMap = null;
-<<<<<<< HEAD
-=======
-      OmKeyInfo keyToDelete =
-          omMetadataManager.getKeyTable(getBucketLayout()).get(dbFileKey);
 
       validateAtomicRewrite(keyToDelete, omKeyInfo, auditMap);
       // Optimistic locking validation has passed. Now set the rewrite fields to null so they are
       // not persisted in the key table.
       omKeyInfo.setExpectedDataGeneration(null);
 
-      if (null != keyToDelete) {
-        final String clientIdString
-            = String.valueOf(commitKeyRequest.getClientID());
-        isPreviousCommitHsync = java.util.Optional.ofNullable(keyToDelete)
-            .map(WithMetadata::getMetadata)
-            .map(meta -> meta.get(OzoneConsts.HSYNC_CLIENT_ID))
-            .filter(id -> id.equals(clientIdString))
-            .isPresent();
-      }
-
->>>>>>> 02014485
       long correctedSpace = omKeyInfo.getReplicatedSize();
       // if keyToDelete isn't null, usedNamespace shouldn't check and increase.
       if (keyToDelete != null && isSameHsyncKey) {
