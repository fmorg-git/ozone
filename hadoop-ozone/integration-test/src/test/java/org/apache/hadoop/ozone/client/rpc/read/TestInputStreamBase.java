/**
 * Licensed to the Apache Software Foundation (ASF) under one or more
 * contributor license agreements.  See the NOTICE file distributed with this
 * work for additional information regarding copyright ownership.  The ASF
 * licenses this file to you under the Apache License, Version 2.0 (the
 * "License"); you may not use this file except in compliance with the License.
 * You may obtain a copy of the License at
 * <p>
 * http://www.apache.org/licenses/LICENSE-2.0
 * <p>
 * Unless required by applicable law or agreed to in writing, software
 * distributed under the License is distributed on an "AS IS" BASIS, WITHOUT
 * WARRANTIES OR CONDITIONS OF ANY KIND, either express or implied. See the
 * License for the specific language governing permissions and limitations under
 * the License.
 */
package org.apache.hadoop.ozone.client.rpc.read;

import java.io.IOException;
import java.time.Duration;
import java.util.Random;
import java.util.UUID;
import java.util.concurrent.TimeUnit;

import org.apache.hadoop.conf.StorageUnit;
import org.apache.hadoop.hdds.client.ReplicationType;
import org.apache.hadoop.hdds.conf.OzoneConfiguration;
import org.apache.hadoop.hdds.scm.OzoneClientConfig;
import org.apache.hadoop.hdds.scm.ScmConfigKeys;
import org.apache.hadoop.hdds.scm.container.ReplicationManager.ReplicationManagerConfiguration;
<<<<<<< HEAD
import org.apache.hadoop.hdds.scm.storage.BlockExtendedInputStream;
import org.apache.hadoop.hdds.scm.storage.BlockInputStream;
import org.apache.hadoop.hdds.scm.storage.ChunkInputStream;
=======
>>>>>>> ea81ef82
import org.apache.hadoop.ozone.MiniOzoneCluster;
import org.apache.hadoop.ozone.OzoneConfigKeys;
import org.apache.hadoop.ozone.client.ObjectStore;
import org.apache.hadoop.ozone.client.OzoneClient;
import org.apache.hadoop.ozone.client.OzoneClientFactory;
import org.apache.hadoop.ozone.client.io.KeyInputStream;
import org.apache.hadoop.ozone.client.io.OzoneOutputStream;
import org.apache.hadoop.ozone.container.ContainerTestHelper;
import org.apache.hadoop.ozone.container.TestHelper;
import org.apache.hadoop.ozone.container.common.impl.ChunkLayOutVersion;
import org.apache.hadoop.ozone.container.keyvalue.ChunkLayoutTestInfo;
import org.junit.After;
import org.junit.Assert;
import org.junit.Before;
import org.junit.Rule;
import org.junit.rules.Timeout;
import org.junit.runner.RunWith;
import org.junit.runners.Parameterized;

import static java.nio.charset.StandardCharsets.UTF_8;
import static org.apache.hadoop.hdds.scm.ScmConfigKeys.HDDS_SCM_WATCHER_TIMEOUT;
import static org.apache.hadoop.hdds.scm.ScmConfigKeys.OZONE_SCM_DEADNODE_INTERVAL;
import static org.apache.hadoop.hdds.scm.ScmConfigKeys.OZONE_SCM_STALENODE_INTERVAL;

/**
 * Common tests for Ozone's {@code InputStream} implementations.
 */
@RunWith(Parameterized.class)
public abstract class TestInputStreamBase {

  private MiniOzoneCluster cluster;
  private OzoneConfiguration conf = new OzoneConfiguration();
  private OzoneClient client;
  private ObjectStore objectStore;

  private String volumeName;
  private String bucketName;
  private String keyString;

  private ChunkLayOutVersion chunkLayout;
  private static final Random RAND = new Random();

  protected static final int CHUNK_SIZE = 1024 * 1024;          // 1MB
  protected static final int FLUSH_SIZE = 2 * CHUNK_SIZE;       // 2MB
  protected static final int MAX_FLUSH_SIZE = 2 * FLUSH_SIZE;   // 4MB
  protected static final int BLOCK_SIZE = 2 * MAX_FLUSH_SIZE;   // 8MB
  protected static final int BYTES_PER_CHECKSUM = 256 * 1024;   // 256KB

  @Rule
  public Timeout timeout = Timeout.seconds(300);

  @Parameterized.Parameters
  public static Iterable<Object[]> parameters() {
    return ChunkLayoutTestInfo.chunkLayoutParameters();
  }

  public TestInputStreamBase(ChunkLayOutVersion layout) {
    this.chunkLayout = layout;
  }

  /**
   * Create a MiniDFSCluster for testing.
   * @throws IOException
   */
  @Before
  public void init() throws Exception {
    OzoneClientConfig config = new OzoneClientConfig();
    config.setBytesPerChecksum(BYTES_PER_CHECKSUM);
    conf.setFromObject(config);

    conf.setTimeDuration(HDDS_SCM_WATCHER_TIMEOUT, 1000, TimeUnit.MILLISECONDS);
    conf.setTimeDuration(OZONE_SCM_STALENODE_INTERVAL, 3, TimeUnit.SECONDS);
    conf.setTimeDuration(OZONE_SCM_DEADNODE_INTERVAL, 6, TimeUnit.SECONDS);
    conf.setInt(ScmConfigKeys.OZONE_DATANODE_PIPELINE_LIMIT, 1);
    conf.setQuietMode(false);
    conf.setStorageSize(OzoneConfigKeys.OZONE_SCM_BLOCK_SIZE, 64,
        StorageUnit.MB);
    conf.set(ScmConfigKeys.OZONE_SCM_CHUNK_LAYOUT_KEY, chunkLayout.toString());

    ReplicationManagerConfiguration repConf =
        conf.getObject(ReplicationManagerConfiguration.class);
    repConf.setInterval(Duration.ofSeconds(1));
    conf.setFromObject(repConf);

    cluster = MiniOzoneCluster.newBuilder(conf)
        .setNumDatanodes(4)
        .setTotalPipelineNumLimit(5)
        .setBlockSize(BLOCK_SIZE)
        .setChunkSize(CHUNK_SIZE)
        .setStreamBufferFlushSize(FLUSH_SIZE)
        .setStreamBufferMaxSize(MAX_FLUSH_SIZE)
        .setStreamBufferSizeUnit(StorageUnit.BYTES)
        .build();
    cluster.waitForClusterToBeReady();
    //the easiest way to create an open container is creating a key
    client = OzoneClientFactory.getRpcClient(conf);
    objectStore = client.getObjectStore();

    volumeName = UUID.randomUUID().toString();
    bucketName = UUID.randomUUID().toString();
    keyString = UUID.randomUUID().toString();

    objectStore.createVolume(volumeName);
    objectStore.getVolume(volumeName).createBucket(bucketName);
  }

  /**
   * Shutdown MiniDFSCluster.
   */
  @After
  public void shutdown() {
    if (cluster != null) {
      cluster.shutdown();
    }
  }

  MiniOzoneCluster getCluster() {
    return cluster;
  }

  String getVolumeName() {
    return volumeName;
  }

  String getBucketName() {
    return bucketName;
  }

  KeyInputStream getKeyInputStream(String keyName) throws IOException {
    return (KeyInputStream) objectStore
        .getVolume(volumeName)
        .getBucket(bucketName)
        .readKey(keyName).getInputStream();
  }

  String getNewKeyName() {
    return UUID.randomUUID().toString();
  }

  byte[] writeKey(String keyName, int dataLength) throws Exception {
    OzoneOutputStream key = TestHelper.createKey(keyName,
        ReplicationType.RATIS, 0, objectStore, volumeName, bucketName);

    byte[] inputData = ContainerTestHelper.getFixedLengthString(
        keyString, dataLength).getBytes(UTF_8);
    key.write(inputData);
    key.close();

    return inputData;
  }

  byte[] writeRandomBytes(String keyName, int dataLength)
      throws Exception {
    OzoneOutputStream key = TestHelper.createKey(keyName,
        ReplicationType.RATIS, 0, objectStore, volumeName, bucketName);

    byte[] inputData = new byte[dataLength];
    RAND.nextBytes(inputData);
    key.write(inputData);
    key.close();

    return inputData;
  }

  void validateData(byte[] inputData, int offset, byte[] readData) {
    int readDataLen = readData.length;
    byte[] expectedData = new byte[readDataLen];
    System.arraycopy(inputData, (int) offset, expectedData, 0, readDataLen);

    for (int i=0; i < readDataLen; i++) {
      Assert.assertEquals("Read data at does not match the input data at " +
              "position " + (offset + i), expectedData[i], readData[i]);
    }
  }
<<<<<<< HEAD

  @Test
  public void testInputStreams() throws Exception {
    String keyName = getNewKeyName();
    int dataLength = (2 * BLOCK_SIZE) + (CHUNK_SIZE) + 1;
    writeRandomBytes(keyName, dataLength);

    KeyInputStream keyInputStream = getKeyInputStream(keyName);

    // Verify BlockStreams and ChunkStreams
    int expectedNumBlockStreams = BufferUtils.getNumberOfBins(
        dataLength, BLOCK_SIZE);
    List<BlockExtendedInputStream> blockStreams =
        keyInputStream.getBlockStreams();
    Assert.assertEquals(expectedNumBlockStreams, blockStreams.size());

    int readBlockLength = 0;
    for (BlockExtendedInputStream blockStream : blockStreams) {
      int blockStreamLength = Math.min(BLOCK_SIZE,
          dataLength - readBlockLength);
      Assert.assertEquals(blockStreamLength, blockStream.getLength());

      int expectedNumChunkStreams =
          BufferUtils.getNumberOfBins(blockStreamLength, CHUNK_SIZE);
      ((BlockInputStream)blockStream).initialize();
      List<ChunkInputStream> chunkStreams =
          ((BlockInputStream)blockStream).getChunkStreams();
      Assert.assertEquals(expectedNumChunkStreams, chunkStreams.size());

      int readChunkLength = 0;
      for (ChunkInputStream chunkStream : chunkStreams) {
        int chunkStreamLength = Math.min(CHUNK_SIZE,
            blockStreamLength - readChunkLength);
        Assert.assertEquals(chunkStreamLength, chunkStream.getRemaining());

        readChunkLength += chunkStreamLength;
      }

      readBlockLength += blockStreamLength;
    }
  }
=======
>>>>>>> ea81ef82
}<|MERGE_RESOLUTION|>--- conflicted
+++ resolved
@@ -28,12 +28,6 @@
 import org.apache.hadoop.hdds.scm.OzoneClientConfig;
 import org.apache.hadoop.hdds.scm.ScmConfigKeys;
 import org.apache.hadoop.hdds.scm.container.ReplicationManager.ReplicationManagerConfiguration;
-<<<<<<< HEAD
-import org.apache.hadoop.hdds.scm.storage.BlockExtendedInputStream;
-import org.apache.hadoop.hdds.scm.storage.BlockInputStream;
-import org.apache.hadoop.hdds.scm.storage.ChunkInputStream;
-=======
->>>>>>> ea81ef82
 import org.apache.hadoop.ozone.MiniOzoneCluster;
 import org.apache.hadoop.ozone.OzoneConfigKeys;
 import org.apache.hadoop.ozone.client.ObjectStore;
@@ -208,48 +202,4 @@
               "position " + (offset + i), expectedData[i], readData[i]);
     }
   }
-<<<<<<< HEAD
-
-  @Test
-  public void testInputStreams() throws Exception {
-    String keyName = getNewKeyName();
-    int dataLength = (2 * BLOCK_SIZE) + (CHUNK_SIZE) + 1;
-    writeRandomBytes(keyName, dataLength);
-
-    KeyInputStream keyInputStream = getKeyInputStream(keyName);
-
-    // Verify BlockStreams and ChunkStreams
-    int expectedNumBlockStreams = BufferUtils.getNumberOfBins(
-        dataLength, BLOCK_SIZE);
-    List<BlockExtendedInputStream> blockStreams =
-        keyInputStream.getBlockStreams();
-    Assert.assertEquals(expectedNumBlockStreams, blockStreams.size());
-
-    int readBlockLength = 0;
-    for (BlockExtendedInputStream blockStream : blockStreams) {
-      int blockStreamLength = Math.min(BLOCK_SIZE,
-          dataLength - readBlockLength);
-      Assert.assertEquals(blockStreamLength, blockStream.getLength());
-
-      int expectedNumChunkStreams =
-          BufferUtils.getNumberOfBins(blockStreamLength, CHUNK_SIZE);
-      ((BlockInputStream)blockStream).initialize();
-      List<ChunkInputStream> chunkStreams =
-          ((BlockInputStream)blockStream).getChunkStreams();
-      Assert.assertEquals(expectedNumChunkStreams, chunkStreams.size());
-
-      int readChunkLength = 0;
-      for (ChunkInputStream chunkStream : chunkStreams) {
-        int chunkStreamLength = Math.min(CHUNK_SIZE,
-            blockStreamLength - readChunkLength);
-        Assert.assertEquals(chunkStreamLength, chunkStream.getRemaining());
-
-        readChunkLength += chunkStreamLength;
-      }
-
-      readBlockLength += blockStreamLength;
-    }
-  }
-=======
->>>>>>> ea81ef82
 }